--- conflicted
+++ resolved
@@ -7,12 +7,8 @@
 
 AllCops:
   DisabledByDefault: true
-<<<<<<< HEAD
+  SuggestExtensions: false
   TargetRubyVersion: 2.4
-=======
-  SuggestExtensions: false
-  TargetRubyVersion: 2.5
->>>>>>> be2b4066
   Exclude:
     - 'lib/graphql/language/lexer.rb'
     - 'lib/graphql/language/parser.rb'
