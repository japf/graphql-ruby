--- conflicted
+++ resolved
@@ -10,8 +10,6 @@
 
 ### Bug fixes
 
-<<<<<<< HEAD
-=======
 # 1.13.7 (28 January 2022)
 
 ### New Features
@@ -87,7 +85,6 @@
 - Field Usage analyzer: handle errors from `prepare:` hooks #3794
 - Schema from definition: fix default values with camelized arguments #3780
 
->>>>>>> 1f91e6fe
 # 1.13.2 (15 December 2021)
 
 ### Bug fixes
