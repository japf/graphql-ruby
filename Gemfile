--- conflicted
+++ resolved
@@ -8,13 +8,8 @@
 gem 'pg', :platform => :ruby
 gem 'pry'
 gem 'pry-stack_explorer', :platform => :ruby
-<<<<<<< HEAD
-gem 'activerecord-jdbcsqlite3-adapter', :platform => :jruby
-=======
-
 gem 'activerecord-jdbcsqlite3-adapter', :platform => :jruby
 
 group :jekyll_plugins do
   gem 'algoliasearch-jekyll'
-end
->>>>>>> 9cde67ca
+end