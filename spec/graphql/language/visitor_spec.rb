# frozen_string_literal: true
require "spec_helper"

describe GraphQL::Language::Visitor do
  let(:document) { GraphQL.parse("
    query cheese {
      cheese(id: 1) {
        flavor,
        source,
        producers(first: 3) {
          name
        }
        ... cheeseFields
      }
    }

    fragment cheeseFields on Cheese { flavor }
    ")}
  let(:hooks_counts) { {fields_entered: 0, arguments_entered: 0, arguments_left: 0, argument_names: []} }

  let(:hooks_visitor) do
    v = GraphQL::Language::Visitor.new(document)
    counts = hooks_counts
    v[GraphQL::Language::Nodes::Field] << ->(node, parent) { counts[:fields_entered] += 1 }
    # two ways to set up enter hooks:
    v[GraphQL::Language::Nodes::Argument] <<       ->(node, parent) { counts[:argument_names] << node.name }
    v[GraphQL::Language::Nodes::Argument].enter << ->(node, parent) { counts[:arguments_entered] += 1}
    v[GraphQL::Language::Nodes::Argument].leave << ->(node, parent) { counts[:arguments_left] += 1 }

    v[GraphQL::Language::Nodes::Document].leave << ->(node, parent) { counts[:finished] = true }
    v
  end

  class VisitorSpecVisitor < GraphQL::Language::Visitor
    attr_reader :counts
    def initialize(document)
      @counts = {fields_entered: 0, arguments_entered: 0, arguments_left: 0, argument_names: []}
      super
    end

    def on_field(node, parent)
      counts[:fields_entered] += 1
      super(node, parent)
    end

    def on_argument(node, parent)
      counts[:argument_names] << node.name
      counts[:arguments_entered] += 1
      super
    ensure
      counts[:arguments_left] += 1
    end

    def on_document(node, parent)
      counts[:finished] = true
      super
    end
  end

  class SkippingVisitor < VisitorSpecVisitor
    def on_document(_n, _p)
      SKIP
    end
  end

  let(:class_based_visitor) { VisitorSpecVisitor.new(document) }
  let(:class_based_counts) { class_based_visitor.counts }

  it "has an array of hooks" do
    assert_equal(2, hooks_visitor[GraphQL::Language::Nodes::Argument].enter.length)
  end

<<<<<<< HEAD
  [:hooks, :class_based].each do |visitor_type|
    it "#{visitor_type} visitor calls hooks during a depth-first tree traversal" do
      visitor = public_send("#{visitor_type}_visitor")
=======
  it "can visit a document with directive definitions" do
    document = GraphQL.parse("
      # Marks an element of a GraphQL schema as only available via a preview header
      directive @preview(
        # The identifier of the API preview that toggles this field.
        toggledBy: String
      ) on SCALAR | OBJECT | FIELD_DEFINITION | ARGUMENT_DEFINITION | INTERFACE | UNION | ENUM | ENUM_VALUE | INPUT_OBJECT | INPUT_FIELD_DEFINITION

      type Query {
        hello: String
      }
    ")

    directive = nil
    directive_locations = []

    v = GraphQL::Language::Visitor.new(document)
    v[GraphQL::Language::Nodes::DirectiveDefinition] << ->(node, parent) { directive = node }
    v[GraphQL::Language::Nodes::DirectiveLocation] << ->(node, parent) { directive_locations << node }
    v.visit

    assert_equal "preview", directive.name
    assert_equal 10, directive_locations.length
  end

  describe "Visitor::SKIP" do
    it "skips the rest of the node" do
      visitor[GraphQL::Language::Nodes::Document] << ->(node, parent) { GraphQL::Language::Visitor::SKIP }
>>>>>>> 255842c0
      visitor.visit
      counts = public_send("#{visitor_type}_counts")
      assert_equal(6, counts[:fields_entered])
      assert_equal(2, counts[:arguments_entered])
      assert_equal(2, counts[:arguments_left])
      assert_equal(["id", "first"], counts[:argument_names])
      assert(counts[:finished])
    end

    describe "Visitor::SKIP" do
      let(:class_based_visitor) { SkippingVisitor.new(document) }

      it "#{visitor_type} visitor skips the rest of the node" do
        visitor = public_send("#{visitor_type}_visitor")
        if visitor_type == :hooks
          visitor[GraphQL::Language::Nodes::Document] << ->(node, parent) { GraphQL::Language::Visitor::SKIP }
        end
        visitor.visit
        counts = public_send("#{visitor_type}_counts")
        assert_equal(0, counts[:fields_entered])
      end
    end
  end

  it "can visit InputObjectTypeDefinition directives" do
    schema_sdl = <<-GRAPHQL
    input Test @directive {
      id: ID!
    }
    GRAPHQL

    document = GraphQL.parse(schema_sdl)

    visitor = GraphQL::Language::Visitor.new(document)

    visited_directive = false
    visitor[GraphQL::Language::Nodes::Directive] << ->(node, parent) { visited_directive = true }

    visitor.visit

    assert visited_directive
  end
end<|MERGE_RESOLUTION|>--- conflicted
+++ resolved
@@ -70,11 +70,6 @@
     assert_equal(2, hooks_visitor[GraphQL::Language::Nodes::Argument].enter.length)
   end
 
-<<<<<<< HEAD
-  [:hooks, :class_based].each do |visitor_type|
-    it "#{visitor_type} visitor calls hooks during a depth-first tree traversal" do
-      visitor = public_send("#{visitor_type}_visitor")
-=======
   it "can visit a document with directive definitions" do
     document = GraphQL.parse("
       # Marks an element of a GraphQL schema as only available via a preview header
@@ -99,11 +94,10 @@
     assert_equal "preview", directive.name
     assert_equal 10, directive_locations.length
   end
-
-  describe "Visitor::SKIP" do
-    it "skips the rest of the node" do
-      visitor[GraphQL::Language::Nodes::Document] << ->(node, parent) { GraphQL::Language::Visitor::SKIP }
->>>>>>> 255842c0
+      
+  [:hooks, :class_based].each do |visitor_type|
+    it "#{visitor_type} visitor calls hooks during a depth-first tree traversal" do
+      visitor = public_send("#{visitor_type}_visitor")      
       visitor.visit
       counts = public_send("#{visitor_type}_counts")
       assert_equal(6, counts[:fields_entered])
