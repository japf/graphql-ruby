# frozen_string_literal: true
require "spec_helper"

describe GraphQL::Query::Context do
  after do
    # Clean up test fixtures so they don't pollute later tests
    # (Usually this is cleaned up by execution code, but many tests here don't actually execute queries)
    Thread.current[:__graphql_runtime_info] = nil
  end

  class ContextTestSchema < GraphQL::Schema
    class Query < GraphQL::Schema::Object
      field :context, String, resolver_method: :fetch_context_key do
        argument :key, String
      end

      def fetch_context_key(key:)
        context[key]
      end

      field :query_name, String

      def query_name
        context.query.class.name
      end

      field :push_query_error, Integer, null: false

      def push_query_error
        context.add_error(GraphQL::ExecutionError.new("Query-level error"))
        1
      end
    end

    query(Query)
  end

  let(:schema) { ContextTestSchema }
  let(:result) { schema.execute(query_string, root_value: "rootval", context: {"some_key" => "some value"})}

  describe "access to passed-in values" do
    let(:query_string) { %|
      query getCtx { context(key: "some_key") }
    |}

    it "passes context to fields" do
      expected = {"data" => {"context" => "some value"}}
      assert_equal(expected, result)
    end
  end

  describe "access to the query" do
    let(:query_string) { %|
      query getCtx { queryName }
    |}

    it "provides access to the query object" do
      expected = {"data" => {"queryName" => "GraphQL::Query"}}
      assert_equal(expected, result)
    end
  end

  describe "empty values" do
    let(:context) { GraphQL::Query::Context.new(query: OpenStruct.new(schema: schema), values: nil, object: nil) }

    it "returns returns nil and reports key? => false" do
      assert_equal(nil, context[:some_key])
      assert_equal(false, context.key?(:some_key))
      assert_raises(KeyError) { context.fetch(:some_key) }
    end
  end

  describe "assigning values" do
    let(:context) { GraphQL::Query::Context.new(query: OpenStruct.new(schema: schema), values: nil, object: nil) }

    it "allows you to assign new contexts" do
      assert_equal(nil, context[:some_key])
      context[:some_key] = "wow!"
      assert_equal("wow!", context[:some_key])
    end

    describe "namespaces" do
      let(:context) { GraphQL::Query::Context.new(query: OpenStruct.new(schema: schema), values: {a: 1}, object: nil) }

      it "doesn't conflict with base values" do
        ns = context.namespace(:stuff)
        ns[:b] = 2
        assert_equal({a: 1}, context.to_h)
        assert_equal({b: 2}, context.namespace(:stuff))
      end
    end
  end

  describe "read values" do
    let(:context) { GraphQL::Query::Context.new(query: OpenStruct.new(schema: schema), values: {a: {b: 1}}, object: nil) }

    it "allows you to read values of contexts using []" do
      assert_equal({b: 1}, context[:a])
    end

    it "allows you to read values of contexts using dig" do
      assert_equal(1, context.dig(:a, :b))
<<<<<<< HEAD
      Thread.current[:__graphql_runtime_info] = OpenStruct.new(current_arguments: {c: 1})
=======
      Thread.current[:__graphql_runtime_info] = { context.query => OpenStruct.new(current_arguments: {c: 1}) }
>>>>>>> 71bc8745
      assert_equal 1, context.dig(:current_arguments, :c)
      assert_equal({c: 1}, context.dig(:current_arguments))
    end
  end

  describe "splatting" do
    let(:context) { GraphQL::Query::Context.new(query: OpenStruct.new(schema: schema), values: {a: {b: 1}}, object: nil) }

    let(:splat) { ->(**context) { context } }

    it "runs successfully" do
      assert_equal({a: { b: 1 }}, splat.call(**context))
    end
  end

  it "can override values set by runtime" do
    context = GraphQL::Query::Context.new(query: OpenStruct.new(schema: schema), values: {a: {b: 1}}, object: nil)
<<<<<<< HEAD
    Thread.current[:__graphql_runtime_info] = OpenStruct.new({ current_object: :runtime_value })
=======
    Thread.current[:__graphql_runtime_info] = { context.query => OpenStruct.new({ current_object: :runtime_value }) }
>>>>>>> 71bc8745
    assert_equal :runtime_value, context[:current_object]
    context[:current_object] = :override_value
    assert_equal :override_value, context[:current_object]
  end

  describe "query-level errors" do
    let(:query_string) { %|
      { pushQueryError }
    |}

    it "allows query-level errors" do
      expected_err = { "message" => "Query-level error" }
      assert_equal [expected_err], result["errors"]
    end
  end

  describe "custom context class" do
    it "can be specified" do
      query_str = '{
        inspectContext
        find(id: "Musician/Herbie Hancock") {
          ... on Musician {
            inspectContext
          }
        }
      }'
      res = Jazz::Schema.execute(query_str, context: { magic_key: :ignored, normal_key: "normal_value" })
      expected_values = ["custom_method", "magic_value", "normal_value"]
      expected_values_with_nil = expected_values + [nil]
      assert_equal expected_values, res["data"]["inspectContext"]
      assert_equal expected_values_with_nil, res["data"]["find"]["inspectContext"]
    end
  end

  describe "scoped context" do
    class LazyBlock
      def initialize(&block)
        @get_value = block
      end

      def value
        @get_value.call
      end
    end

    class PassthroughSource < GraphQL::Dataloader::Source
      def fetch(keys)
        keys
      end
    end

    class IntArraySource < GraphQL::Dataloader::Source
      def fetch(keys)
        keys.map { |k| k.times.map { |i| i } }
      end
    end

    class ContextQuery < GraphQL::Schema::Object
      field :get_scoped_context, String do
        argument :key, String
        argument :lazy, Boolean, required: false, default_value: false
      end

      def get_scoped_context(key:, lazy:)
        result = LazyBlock.new {
          context[key]
        }
        return result if lazy
        result.value
      end

      field :set_scoped_context, ContextQuery, null: false do
        argument :key, String
        argument :value, String
        argument :lazy, Boolean, required: false, default_value: false
      end

      def set_scoped_context(key:, value:, lazy:)
        if lazy
          LazyBlock.new {
            context.scoped_merge!(key => value)
            LazyBlock.new {
              self
            }
          }
        else
          context.scoped_merge!(key => value)
          context.dataloader.with(PassthroughSource).load(self)
        end
      end

      field :int_list, [ContextQuery], null: false

      def int_list
        context.scoped_set!("int_list", "assigned")
        context.dataloader.with(IntArraySource).load(4)
      end

      field :set_scoped_int, ContextQuery, null: false

      def set_scoped_int
        context.scoped_set!("int", object.to_s)
        object.to_s
      end
    end

    class ContextSchema < GraphQL::Schema
      query(ContextQuery)
      lazy_resolve(LazyBlock, :value)
      use GraphQL::Dataloader
    end

    it "can be set and does not leak to sibling fields" do
      query_str = %|
        {
          before: getScopedContext(key: "a")
          firstSetOuter: setScopedContext(key: "a", value: "1") {
            before: getScopedContext(key: "a")
            setInner: setScopedContext(key: "a", value: "2") {
              only: getScopedContext(key: "a")
            }
            after: getScopedContext(key: "a")
          }
          secondSetOuter: setScopedContext(key: "a", value: "3") {
            before: getScopedContext(key: "a")
            setInner: setScopedContext(key: "a", value: "4") {
              only: getScopedContext(key: "a")
            }
            after: getScopedContext(key: "a")
          }
          after: getScopedContext(key: "a")
        }
      |

      expected = {
        'before' => nil,
        'firstSetOuter' => {
          'before' => '1',
          'setInner' => {
            'only' => '2',
          },
          'after' => '1',
        },
        'secondSetOuter' => {
          'before' => '3',
          'setInner' => {
            'only' => '4',
          },
          'after' => '3',
        },
        'after' => nil,
      }
      result = ContextSchema.execute(query_str).to_h['data']
      assert_equal(expected, result)
    end

    it "can be set and does not leak to sibling fields when all resolvers are lazy values" do
      query_str = %|
        {
          before: getScopedContext(key: "a", lazy: true)
          setOuter: setScopedContext(key: "a", value: "1", lazy: true) {
            before: getScopedContext(key: "a", lazy: true)
            setInner: setScopedContext(key: "a", value: "2", lazy: true) {
              only: getScopedContext(key: "a", lazy: true)
            }
            after: getScopedContext(key: "a", lazy: true)
          }
          after: getScopedContext(key: "a", lazy: true)
        }
      |
      expected = {
        'before' => nil,
        'setOuter' => {
          'before' => '1',
          'setInner' => {
            'only' => '2',
          },
          'after' => '1',
        },
        'after' => nil,
      }

      result = ContextSchema.execute(query_str).to_h['data']
      assert_equal(expected, result)
    end

    it "can be set and does not leak to sibling fields when all get resolvers are lazy values" do
      query_str = %|
        {
          before: getScopedContext(key: "a", lazy: true)
          setOuter: setScopedContext(key: "a", value: "1") {
            before: getScopedContext(key: "a", lazy: true)
            setInner: setScopedContext(key: "a", value: "2") {
              only: getScopedContext(key: "a", lazy: true)
            }
            after: getScopedContext(key: "a", lazy: true)
          }
          after: getScopedContext(key: "a", lazy: true)
        }
      |
      expected = {
        'before' => nil,
        'setOuter' => {
          'before' => '1',
          'setInner' => {
            'only' => '2',
          },
          'after' => '1',
        },
        'after' => nil,
      }

      result = ContextSchema.execute(query_str).to_h['data']
      assert_equal(expected, result)
    end

    it "can be set and does not leak to sibling fields when all set resolvers are lazy values" do
      query_str = %|
        {
          before: getScopedContext(key: "a")
          setOuter: setScopedContext(key: "a", value: "1", lazy: true) {
            before: getScopedContext(key: "a")
            setInner: setScopedContext(key: "a", value: "2", lazy: true) {
              only: getScopedContext(key: "a")
            }
            after: getScopedContext(key: "a")
          }
          after: getScopedContext(key: "a")
        }
      |
      expected = {
        'before' => nil,
        'setOuter' => {
          'before' => '1',
          'setInner' => {
            'only' => '2',
          },
          'after' => '1',
        },
        'after' => nil,
      }

      result = ContextSchema.execute(query_str).to_h['data']
      assert_equal(expected, result)
    end

    it "doesn't leak inside lists" do
      query_str = <<-GRAPHQL
      {
        intList {
          before: getScopedContext(key: "int")
          setScopedInt {
            inside: getScopedContext(key: "int")
            inside2: getScopedContext(key: "int_list")
          }
          after: getScopedContext(key: "int")
        }
      }
      GRAPHQL

      expected_data = {"intList"=>
         [{"setScopedInt"=>{"inside"=>"0", "inside2" => "assigned"}, "before"=>nil, "after"=>nil},
          {"setScopedInt"=>{"inside"=>"1", "inside2" => "assigned"}, "before"=>nil, "after"=>nil},
          {"setScopedInt"=>{"inside"=>"2", "inside2" => "assigned"}, "before"=>nil, "after"=>nil},
          {"setScopedInt"=>{"inside"=>"3", "inside2" => "assigned"}, "before"=>nil, "after"=>nil}]}
      result = ContextSchema.execute(query_str)
      assert_equal(expected_data, result["data"])
    end

    it "always retrieves a scoped context value if set" do
      context = GraphQL::Query::Context.new(query: OpenStruct.new(schema: schema), values: nil, object: nil)
      dummy_runtime = OpenStruct.new(current_result: nil)
<<<<<<< HEAD
      Thread.current[:__graphql_runtime_info] = dummy_runtime
=======
      Thread.current[:__graphql_runtime_info] = { context.query => dummy_runtime }
>>>>>>> 71bc8745
      dummy_runtime.current_result = OpenStruct.new(path: ["somewhere"])
      expected_key = :a
      expected_value = :test

      assert_equal(nil, context[expected_key])
      assert_equal({}, context.to_h)
      refute(context.key?(expected_key))
      assert_raises(KeyError) { context.fetch(expected_key) }
      assert_nil(context.fetch(expected_key, nil))
      assert_nil(context.dig(expected_key)) if RUBY_VERSION >= '2.3.0'

      context.scoped_merge!(expected_key => nil)
      context[expected_key] = expected_value

      assert_nil(context[expected_key])
      assert_equal({ expected_key => nil }, context.to_h)
      assert(context.key?(expected_key))
      assert_nil(context.fetch(expected_key))
      assert_nil(context.dig(expected_key)) if RUBY_VERSION >= '2.3.0'

      dummy_runtime.current_result = OpenStruct.new(path: ["something", "new"])

      assert_equal(expected_value, context[expected_key])
      assert_equal({ expected_key => expected_value}, context.to_h)
      assert(context.key?(expected_key))
      assert_equal(expected_value, context.fetch(expected_key))
      assert_equal(expected_value, context.dig(expected_key)) if RUBY_VERSION >= '2.3.0'

      # Enter a child field:
      dummy_runtime.current_result = OpenStruct.new(path: ["somewhere", "child"])
      assert_nil(context[expected_key])
      assert_equal({ expected_key => nil }, context.to_h)
      assert(context.key?(expected_key))
      assert_nil(context.fetch(expected_key))
      assert_nil(context.dig(expected_key)) if RUBY_VERSION >= '2.3.0'

      # And a grandchild field
      dummy_runtime.current_result = OpenStruct.new(path: ["somewhere", "child", "grandchild"])
      context.scoped_set!(expected_key, :something_else)
      context.scoped_set!(:another_key, :another_value)
      assert_equal(:something_else, context[expected_key])
      assert_equal({ expected_key => :something_else, another_key: :another_value }, context.to_h)
      assert(context.key?(expected_key))
      assert_equal(:something_else, context.fetch(expected_key))
      assert_equal(:something_else, context.dig(expected_key)) if RUBY_VERSION >= '2.3.0'
    end

    it "sets a value using #scoped_set!" do
      expected_key = :a
      expected_value = :test

      context = GraphQL::Query::Context.new(query: OpenStruct.new(schema: schema), values: nil, object: nil)
      assert_nil(context[expected_key])

      context.scoped_set!(expected_key, expected_value)
      assert_equal(expected_value, context[expected_key])
    end

    it "has a #current_path method" do
      context = GraphQL::Query::Context.new(query: OpenStruct.new(schema: schema), values: nil, object: nil)
      current_result = OpenStruct.new(path: ["somewhere", "child", "grandchild"])
<<<<<<< HEAD
      Thread.current[:__graphql_runtime_info] = OpenStruct.new(current_result: current_result)
=======
      Thread.current[:__graphql_runtime_info] = { context.query => OpenStruct.new(current_result: current_result) }
>>>>>>> 71bc8745
      assert_equal ["somewhere", "child", "grandchild"], context.scoped_context.current_path
    end
  end

  describe "Adding extensions to the response" do
    class ResponseExtensionsSchema < GraphQL::Schema
      class Query < GraphQL::Schema::Object
        field :with_extension, String

        def with_extension
          context.response_extensions["Something"] = "Something else"
          "OK"
        end
      end
      query(Query)
    end

    it "adds .response_extensions" do
      expected_response = {
        "data" => { "withExtension" => "OK" },
        "extensions" => { "Something" => "Something else" },
      }
      assert_equal(expected_response, ResponseExtensionsSchema.execute("{ withExtension }"))
    end
  end
end<|MERGE_RESOLUTION|>--- conflicted
+++ resolved
@@ -100,11 +100,7 @@
 
     it "allows you to read values of contexts using dig" do
       assert_equal(1, context.dig(:a, :b))
-<<<<<<< HEAD
-      Thread.current[:__graphql_runtime_info] = OpenStruct.new(current_arguments: {c: 1})
-=======
       Thread.current[:__graphql_runtime_info] = { context.query => OpenStruct.new(current_arguments: {c: 1}) }
->>>>>>> 71bc8745
       assert_equal 1, context.dig(:current_arguments, :c)
       assert_equal({c: 1}, context.dig(:current_arguments))
     end
@@ -122,11 +118,7 @@
 
   it "can override values set by runtime" do
     context = GraphQL::Query::Context.new(query: OpenStruct.new(schema: schema), values: {a: {b: 1}}, object: nil)
-<<<<<<< HEAD
-    Thread.current[:__graphql_runtime_info] = OpenStruct.new({ current_object: :runtime_value })
-=======
     Thread.current[:__graphql_runtime_info] = { context.query => OpenStruct.new({ current_object: :runtime_value }) }
->>>>>>> 71bc8745
     assert_equal :runtime_value, context[:current_object]
     context[:current_object] = :override_value
     assert_equal :override_value, context[:current_object]
@@ -399,11 +391,7 @@
     it "always retrieves a scoped context value if set" do
       context = GraphQL::Query::Context.new(query: OpenStruct.new(schema: schema), values: nil, object: nil)
       dummy_runtime = OpenStruct.new(current_result: nil)
-<<<<<<< HEAD
-      Thread.current[:__graphql_runtime_info] = dummy_runtime
-=======
       Thread.current[:__graphql_runtime_info] = { context.query => dummy_runtime }
->>>>>>> 71bc8745
       dummy_runtime.current_result = OpenStruct.new(path: ["somewhere"])
       expected_key = :a
       expected_value = :test
@@ -465,11 +453,7 @@
     it "has a #current_path method" do
       context = GraphQL::Query::Context.new(query: OpenStruct.new(schema: schema), values: nil, object: nil)
       current_result = OpenStruct.new(path: ["somewhere", "child", "grandchild"])
-<<<<<<< HEAD
-      Thread.current[:__graphql_runtime_info] = OpenStruct.new(current_result: current_result)
-=======
       Thread.current[:__graphql_runtime_info] = { context.query => OpenStruct.new(current_result: current_result) }
->>>>>>> 71bc8745
       assert_equal ["somewhere", "child", "grandchild"], context.scoped_context.current_path
     end
   end
