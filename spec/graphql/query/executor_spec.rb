--- conflicted
+++ resolved
@@ -197,20 +197,11 @@
         expected = {
             "data" => {"error" => nil},
             "errors"=>[
-<<<<<<< HEAD
-                {
-                    "message"=>"Error was handled!",
-                    "locations" => [{"line"=>1, "column"=>17}],
-                    "path"=>["error"]
-                }
-=======
               {
                 "message"=>"Error was handled!",
                 "locations" => [{"line"=>1, "column"=>17}],
                 "path"=>["error"],
-                "extensions"=>{"code" => "DUMMY_ERROR"}
               }
->>>>>>> 641d2b69
             ]
         }
         assert_equal(expected, result)
@@ -232,7 +223,7 @@
               "message"=>"Error was handled!",
               "locations" => [{"line"=>1, "column"=>17}],
               "path"=>["error"],
-              "extensions"=>{code: "DUMMY_ERROR"}
+              "extensions"=>{ "code" => "DUMMY_ERROR"}
             }
           ]
         }
