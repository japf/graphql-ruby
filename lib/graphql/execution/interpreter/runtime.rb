# frozen_string_literal: true

module GraphQL
  module Execution
    class Interpreter
      # I think it would be even better if we could somehow make
      # `continue_field` not recursive. "Trampolining" it somehow.
      #
      # @api private
      class Runtime
        class CurrentState
          def initialize
            @current_object = nil
            @current_field = nil
            @current_arguments = nil
            @current_result_name = nil
            @current_result = nil
          end

          attr_accessor :current_result, :current_result_name,
            :current_arguments, :current_field, :current_object
        end

        module GraphQLResult
          def initialize(result_name, parent_result, is_non_null_in_parent)
            @graphql_parent = parent_result
            if parent_result && parent_result.graphql_dead
              @graphql_dead = true
            end
            @graphql_result_name = result_name
            @graphql_is_non_null_in_parent = is_non_null_in_parent
            # Jump through some hoops to avoid creating this duplicate storage if at all possible.
            @graphql_metadata = nil
          end

          def path
            @path ||= build_path([])
          end

          def build_path(path_array)
            graphql_result_name && path_array.unshift(graphql_result_name)
            @graphql_parent ? @graphql_parent.build_path(path_array) : path_array
          end

          attr_accessor :graphql_dead
          attr_reader :graphql_parent, :graphql_result_name, :graphql_is_non_null_in_parent

          # @return [Hash] Plain-Ruby result data (`@graphql_metadata` contains Result wrapper objects)
          attr_accessor :graphql_result_data
        end

        class GraphQLResultHash
          def initialize(_result_name, _parent_result, _is_non_null_in_parent)
            super
            @graphql_result_data = {}
          end

          include GraphQLResult

          attr_accessor :graphql_merged_into

          def set_leaf(key, value)
            # This is a hack.
            # Basically, this object is merged into the root-level result at some point.
            # But the problem is, some lazies are created whose closures retain reference to _this_
            # object. When those lazies are resolved, they cause an update to this object.
            #
            # In order to return a proper top-level result, we have to update that top-level result object.
            # In order to return a proper partial result (eg, for a directive), we have to update this object, too.
            # Yowza.
            if (t = @graphql_merged_into)
              t.set_leaf(key, value)
            end

            @graphql_result_data[key] = value
            # keep this up-to-date if it's been initialized
            @graphql_metadata && @graphql_metadata[key] = value

            value
          end

          def set_child_result(key, value)
            if (t = @graphql_merged_into)
              t.set_child_result(key, value)
            end
            @graphql_result_data[key] = value.graphql_result_data
            # If we encounter some part of this response that requires metadata tracking,
            # then create the metadata hash if necessary. It will be kept up-to-date after this.
            (@graphql_metadata ||= @graphql_result_data.dup)[key] = value
            value
          end

          def delete(key)
            @graphql_metadata && @graphql_metadata.delete(key)
            @graphql_result_data.delete(key)
          end

          def each
            (@graphql_metadata || @graphql_result_data).each { |k, v| yield(k, v) }
          end

          def values
            (@graphql_metadata || @graphql_result_data).values
          end

          def key?(k)
            @graphql_result_data.key?(k)
          end

          def [](k)
            (@graphql_metadata || @graphql_result_data)[k]
          end

          def merge_into(into_result)
            self.each do |key, value|
              case value
              when GraphQLResultHash
                next_into = into_result[key]
                if next_into
                  value.merge_into(next_into)
                else
                  into_result.set_child_result(key, value)
                end
              when GraphQLResultArray
                # There's no special handling of arrays because currently, there's no way to split the execution
                # of a list over several concurrent flows.
                next_result.set_child_result(key, value)
              else
                # We have to assume that, since this passed the `fields_will_merge` selection,
                # that the old and new values are the same.
                into_result.set_leaf(key, value)
              end
            end
            @graphql_merged_into = into_result
          end
        end

        class GraphQLResultArray
          include GraphQLResult

          def initialize(_result_name, _parent_result, _is_non_null_in_parent)
            super
            @graphql_result_data = []
          end

          def graphql_skip_at(index)
            # Mark this index as dead. It's tricky because some indices may already be storing
            # `Lazy`s. So the runtime is still holding indexes _before_ skipping,
            # this object has to coordinate incoming writes to account for any already-skipped indices.
            @skip_indices ||= []
            @skip_indices << index
            offset_by = @skip_indices.count { |skipped_idx| skipped_idx < index}
            delete_at_index = index - offset_by
            @graphql_metadata && @graphql_metadata.delete_at(delete_at_index)
            @graphql_result_data.delete_at(delete_at_index)
          end

          def set_leaf(idx, value)
            if @skip_indices
              offset_by = @skip_indices.count { |skipped_idx| skipped_idx < idx }
              idx -= offset_by
            end
            @graphql_result_data[idx] = value
            @graphql_metadata && @graphql_metadata[idx] = value
            value
          end

          def set_child_result(idx, value)
            if @skip_indices
              offset_by = @skip_indices.count { |skipped_idx| skipped_idx < idx }
              idx -= offset_by
            end
            @graphql_result_data[idx] = value.graphql_result_data
            # If we encounter some part of this response that requires metadata tracking,
            # then create the metadata hash if necessary. It will be kept up-to-date after this.
            (@graphql_metadata ||= @graphql_result_data.dup)[idx] = value
            value
          end

          def values
            (@graphql_metadata || @graphql_result_data)
          end
        end

        # @return [GraphQL::Query]
        attr_reader :query

        # @return [Class<GraphQL::Schema>]
        attr_reader :schema

        # @return [GraphQL::Query::Context]
        attr_reader :context

        def initialize(query:, lazies_at_depth:)
          @query = query
          @current_trace = query.current_trace
          @dataloader = query.multiplex.dataloader
          @lazies_at_depth = lazies_at_depth
          @schema = query.schema
          @context = query.context
          @response = GraphQLResultHash.new(nil, nil, false)
          # Identify runtime directives by checking which of this schema's directives have overridden `def self.resolve`
          @runtime_directive_names = []
          noop_resolve_owner = GraphQL::Schema::Directive.singleton_class
          @schema_directives = schema.directives
          @schema_directives.each do |name, dir_defn|
            if dir_defn.method(:resolve).owner != noop_resolve_owner
              @runtime_directive_names << name
            end
          end
          # A cache of { Class => { String => Schema::Field } }
          # Which assumes that MyObject.get_field("myField") will return the same field
          # during the lifetime of a query
          @fields_cache = Hash.new { |h, k| h[k] = {} }
          # this can by by-identity since owners are the same object, but not the sub-hash, which uses strings.
          @fields_cache.compare_by_identity
          # { Class => Boolean }
          @lazy_cache = {}
          @lazy_cache.compare_by_identity
        end

        def final_result
          @response && @response.graphql_result_data
        end

        def inspect
          "#<#{self.class.name} response=#{@response.inspect}>"
        end

        def tap_or_each(obj_or_array)
          if obj_or_array.is_a?(Array)
            obj_or_array.each do |item|
              yield(item, true)
            end
          else
            yield(obj_or_array, false)
          end
        end

        # This _begins_ the execution. Some deferred work
        # might be stored up in lazies.
        # @return [void]
        def run_eager
          root_operation = query.selected_operation
          root_op_type = root_operation.operation_type || "query"
          root_type = schema.root_type_for_operation(root_op_type)
          st = get_current_runtime_state
          st.current_object = query.root_value
          st.current_result = @response
          object_proxy = authorized_new(root_type, query.root_value, context)
          object_proxy = schema.sync_lazy(object_proxy)

          if object_proxy.nil?
            # Root .authorized? returned false.
            @response = nil
          else
            call_method_on_directives(:resolve, object_proxy, root_operation.directives) do # execute query level directives
              gathered_selections = gather_selections(object_proxy, root_type, root_operation.selections)
              # This is kind of a hack -- `gathered_selections` is an Array if any of the selections
              # require isolation during execution (because of runtime directives). In that case,
              # make a new, isolated result hash for writing the result into. (That isolated response
              # is eventually merged back into the main response)
              #
              # Otherwise, `gathered_selections` is a hash of selections which can be
              # directly evaluated and the results can be written right into the main response hash.
              tap_or_each(gathered_selections) do |selections, is_selection_array|
                if is_selection_array
                  selection_response = GraphQLResultHash.new(nil, nil, false)
                  final_response = @response
                else
                  selection_response = @response
                  final_response = nil
                end

                @dataloader.append_job {
                  st = get_current_runtime_state
                  st.current_object = query.root_value
                  st.current_result = selection_response
<<<<<<< HEAD

                  call_method_on_directives(:resolve, object_proxy, selections.graphql_directives) do
=======
                  # This is a less-frequent case; use a fast check since it's often not there.
                  if (directives = selections[:graphql_directives])
                    selections.delete(:graphql_directives)
                  end
                  call_method_on_directives(:resolve, object_proxy, directives) do
>>>>>>> 71bc8745
                    evaluate_selections(
                      object_proxy,
                      root_type,
                      root_op_type == "mutation",
                      selections,
                      selection_response,
                      final_response,
                      nil,
                    )
                  end
                }
              end
            end
          end
          delete_all_interpreter_context
          nil
        end

<<<<<<< HEAD
        def gather_selections(owner_object, owner_type, selections, selections_to_run = nil, selections_by_name = GraphQLSelectionSet.new)
=======
        def gather_selections(owner_object, owner_type, selections, selections_to_run = nil, selections_by_name = {})
>>>>>>> 71bc8745
          selections.each do |node|
            # Skip gathering this if the directive says so
            if !directives_include?(node, owner_object, owner_type)
              next
            end

            if node.is_a?(GraphQL::Language::Nodes::Field)
              response_key = node.alias || node.name
              selections = selections_by_name[response_key]
              # if there was already a selection of this field,
              # use an array to hold all selections,
              # otherise, use the single node to represent the selection
              if selections
                # This field was already selected at least once,
                # add this node to the list of selections
                s = Array(selections)
                s << node
                selections_by_name[response_key] = s
              else
                # No selection was found for this field yet
                selections_by_name[response_key] = node
              end
            else
              # This is an InlineFragment or a FragmentSpread
              if @runtime_directive_names.any? && node.directives.any? { |d| @runtime_directive_names.include?(d.name) }
                next_selections = {}
                next_selections[:graphql_directives] = node.directives
                if selections_to_run
                  selections_to_run << next_selections
                else
                  selections_to_run = []
                  selections_to_run << selections_by_name
                  selections_to_run << next_selections
                end
              else
                next_selections = selections_by_name
              end

              case node
              when GraphQL::Language::Nodes::InlineFragment
                if node.type
                  type_defn = schema.get_type(node.type.name, context)

                  if query.warden.possible_types(type_defn).include?(owner_type)
                    gather_selections(owner_object, owner_type, node.selections, selections_to_run, next_selections)
                  end
                else
                  # it's an untyped fragment, definitely continue
                  gather_selections(owner_object, owner_type, node.selections, selections_to_run, next_selections)
                end
              when GraphQL::Language::Nodes::FragmentSpread
                fragment_def = query.fragments[node.name]
                type_defn = query.get_type(fragment_def.type.name)
                if query.warden.possible_types(type_defn).include?(owner_type)
                  gather_selections(owner_object, owner_type, fragment_def.selections, selections_to_run, next_selections)
                end
              else
                raise "Invariant: unexpected selection class: #{node.class}"
              end
            end
          end
          selections_to_run || selections_by_name
        end

        NO_ARGS = GraphQL::EmptyObjects::EMPTY_HASH

        # @return [void]
        def evaluate_selections(owner_object, owner_type, is_eager_selection, gathered_selections, selections_result, target_result, parent_object) # rubocop:disable Metrics/ParameterLists
          st = get_current_runtime_state
          st.current_object = owner_object
          st.current_result_name = nil
          st.current_result = selections_result

          finished_jobs = 0
          enqueued_jobs = gathered_selections.size
          gathered_selections.each do |result_name, field_ast_nodes_or_ast_node|
            @dataloader.append_job {
              evaluate_selection(
                result_name, field_ast_nodes_or_ast_node, owner_object, owner_type, is_eager_selection, selections_result, parent_object
              )
              finished_jobs += 1
              if target_result && finished_jobs == enqueued_jobs
                selections_result.merge_into(target_result)
              end
            }
            # Field resolution may pause the fiber,
            # so it wouldn't get to the `Resolve` call that happens below.
            # So instead trigger a run from this outer context.
            if is_eager_selection
              @dataloader.run
            end
          end

          selections_result
        end

        # @return [void]
        def evaluate_selection(result_name, field_ast_nodes_or_ast_node, owner_object, owner_type, is_eager_field, selections_result, parent_object) # rubocop:disable Metrics/ParameterLists
          return if dead_result?(selections_result)
          # As a performance optimization, the hash key will be a `Node` if
          # there's only one selection of the field. But if there are multiple
          # selections of the field, it will be an Array of nodes
          if field_ast_nodes_or_ast_node.is_a?(Array)
            field_ast_nodes = field_ast_nodes_or_ast_node
            ast_node = field_ast_nodes.first
          else
            field_ast_nodes = nil
            ast_node = field_ast_nodes_or_ast_node
          end
          field_name = ast_node.name
          # This can't use `query.get_field` because it gets confused on introspection below if `field_defn` isn't `nil`,
          # because of how `is_introspection` is used to call `.authorized_new` later on.
          field_defn = @fields_cache[owner_type][field_name] ||= owner_type.get_field(field_name, @context)
          is_introspection = false
          if field_defn.nil?
            field_defn = if owner_type == schema.query && (entry_point_field = schema.introspection_system.entry_point(name: field_name))
              is_introspection = true
              entry_point_field
            elsif (dynamic_field = schema.introspection_system.dynamic_field(name: field_name))
              is_introspection = true
              dynamic_field
            else
              raise "Invariant: no field for #{owner_type}.#{field_name}"
            end
          end

          return_type = field_defn.type

          # This seems janky, but we need to know
          # the field's return type at this path in order
          # to propagate `null`
          return_type_non_null = return_type.non_null?
<<<<<<< HEAD
          if return_type_non_null
            (selections_result.graphql_non_null_field_names ||= []).push(result_name)
          end
=======
>>>>>>> 71bc8745
          # Set this before calling `run_with_directives`, so that the directive can have the latest path
          st = get_current_runtime_state
          st.current_field = field_defn
          st.current_result = selections_result
          st.current_result_name = result_name

          object = owner_object

          if is_introspection
            object = authorized_new(field_defn.owner, object, context)
          end

          total_args_count = field_defn.arguments(context).size
          if total_args_count == 0
            resolved_arguments = GraphQL::Execution::Interpreter::Arguments::EMPTY
            if field_defn.extras.size == 0
              evaluate_selection_with_resolved_keyword_args(
                NO_ARGS, resolved_arguments, field_defn, ast_node, field_ast_nodes, owner_type, object, is_eager_field, result_name, selections_result, parent_object, return_type, return_type_non_null
              )
            else
              evaluate_selection_with_args(resolved_arguments, field_defn, ast_node, field_ast_nodes, owner_type, object, is_eager_field, result_name, selections_result, parent_object, return_type, return_type_non_null)
            end
          else
            @query.arguments_cache.dataload_for(ast_node, field_defn, object) do |resolved_arguments|
              evaluate_selection_with_args(resolved_arguments, field_defn, ast_node, field_ast_nodes, owner_type, object, is_eager_field, result_name, selections_result, parent_object, return_type, return_type_non_null)
            end
          end
        end

        def evaluate_selection_with_args(arguments, field_defn, ast_node, field_ast_nodes, owner_type, object, is_eager_field, result_name, selection_result, parent_object, return_type, return_type_non_null)  # rubocop:disable Metrics/ParameterLists
<<<<<<< HEAD
          after_lazy(arguments, owner: owner_type, field: field_defn, ast_node: ast_node, owner_object: object, arguments: arguments, result_name: result_name, result: selection_result) do |resolved_arguments|
=======
          after_lazy(arguments, field: field_defn, ast_node: ast_node, owner_object: object, arguments: arguments, result_name: result_name, result: selection_result) do |resolved_arguments|
>>>>>>> 71bc8745
            if resolved_arguments.is_a?(GraphQL::ExecutionError) || resolved_arguments.is_a?(GraphQL::UnauthorizedError)
              continue_value(resolved_arguments, owner_type, field_defn, return_type_non_null, ast_node, result_name, selection_result)
              next
            end

            kwarg_arguments = if field_defn.extras.empty?
              if resolved_arguments.empty?
                # We can avoid allocating the `{ Symbol => Object }` hash in this case
                NO_ARGS
              else
                resolved_arguments.keyword_arguments
              end
            else
              # Bundle up the extras, then make a new arguments instance
              # that includes the extras, too.
              extra_args = {}
              field_defn.extras.each do |extra|
                case extra
                when :ast_node
                  extra_args[:ast_node] = ast_node
                when :execution_errors
                  extra_args[:execution_errors] = ExecutionErrors.new(context, ast_node, current_path)
                when :path
                  extra_args[:path] = current_path
                when :lookahead
                  if !field_ast_nodes
                    field_ast_nodes = [ast_node]
                  end

                  extra_args[:lookahead] = Execution::Lookahead.new(
                    query: query,
                    ast_nodes: field_ast_nodes,
                    field: field_defn,
                  )
                when :argument_details
                  # Use this flag to tell Interpreter::Arguments to add itself
                  # to the keyword args hash _before_ freezing everything.
                  extra_args[:argument_details] = :__arguments_add_self
                when :parent
                  extra_args[:parent] = parent_object
                else
                  extra_args[extra] = field_defn.fetch_extra(extra, context)
                end
              end
              if extra_args.any?
                resolved_arguments = resolved_arguments.merge_extras(extra_args)
              end
              resolved_arguments.keyword_arguments
            end

            evaluate_selection_with_resolved_keyword_args(kwarg_arguments, resolved_arguments, field_defn, ast_node, field_ast_nodes, owner_type, object, is_eager_field, result_name, selection_result, parent_object, return_type, return_type_non_null)
          end
        end

        def evaluate_selection_with_resolved_keyword_args(kwarg_arguments, resolved_arguments, field_defn, ast_node, field_ast_nodes, owner_type, object, is_eager_field, result_name, selection_result, parent_object, return_type, return_type_non_null)  # rubocop:disable Metrics/ParameterLists
          st = get_current_runtime_state
          st.current_field = field_defn
          st.current_object = object
          st.current_arguments = resolved_arguments
          st.current_result_name = result_name
          st.current_result = selection_result
          # Optimize for the case that field is selected only once
          if field_ast_nodes.nil? || field_ast_nodes.size == 1
            next_selections = ast_node.selections
            directives = ast_node.directives
          else
            next_selections = []
            directives = []
            field_ast_nodes.each { |f|
              next_selections.concat(f.selections)
              directives.concat(f.directives)
            }
          end

          field_result = call_method_on_directives(:resolve, object, directives) do
            # Actually call the field resolver and capture the result
            app_result = begin
<<<<<<< HEAD
              query.current_trace.execute_field(field: field_defn, ast_node: ast_node, query: query, object: object, arguments: kwarg_arguments) do
=======
              @current_trace.execute_field(field: field_defn, ast_node: ast_node, query: query, object: object, arguments: kwarg_arguments) do
>>>>>>> 71bc8745
                field_defn.resolve(object, kwarg_arguments, context)
              end
            rescue GraphQL::ExecutionError => err
              err
            rescue StandardError => err
              begin
                query.handle_or_reraise(err)
              rescue GraphQL::ExecutionError => ex_err
                ex_err
              end
            end
<<<<<<< HEAD
            after_lazy(app_result, owner: owner_type, field: field_defn, ast_node: ast_node, owner_object: object, arguments: resolved_arguments, result_name: result_name, result: selection_result) do |inner_result|
=======
            after_lazy(app_result, field: field_defn, ast_node: ast_node, owner_object: object, arguments: resolved_arguments, result_name: result_name, result: selection_result) do |inner_result|
>>>>>>> 71bc8745
              continue_value = continue_value(inner_result, owner_type, field_defn, return_type_non_null, ast_node, result_name, selection_result)
              if HALT != continue_value
                continue_field(continue_value, owner_type, field_defn, return_type, ast_node, next_selections, false, object, resolved_arguments, result_name, selection_result)
              end
            end
          end

          # If this field is a root mutation field, immediately resolve
          # all of its child fields before moving on to the next root mutation field.
          # (Subselections of this mutation will still be resolved level-by-level.)
          if is_eager_field
            Interpreter::Resolve.resolve_all([field_result], @dataloader)
          else
            # Return this from `after_lazy` because it might be another lazy that needs to be resolved
            field_result
          end
        end


        def dead_result?(selection_result)
          selection_result.graphql_dead  # || ((parent = selection_result.graphql_parent) && parent.graphql_dead)
        end

<<<<<<< HEAD
        def set_result(selection_result, result_name, value, is_child_result)
=======
        def set_result(selection_result, result_name, value, is_child_result, is_non_null)
>>>>>>> 71bc8745
          if !dead_result?(selection_result)
            if value.nil? && is_non_null
              # This is an invalid nil that should be propagated
              # One caller of this method passes a block,
              # namely when application code returns a `nil` to GraphQL and it doesn't belong there.
              # The other possibility for reaching here is when a field returns an ExecutionError, so we write
              # `nil` to the response, not knowing whether it's an invalid `nil` or not.
              # (And in that case, we don't have to call the schema's handler, since it's not a bug in the application.)
              # TODO the code is trying to tell me something.
              yield if block_given?
              parent = selection_result.graphql_parent
              if parent.nil? # This is a top-level result hash
                @response = nil
              else
<<<<<<< HEAD
                set_result(parent, name_in_parent, nil, false)
=======
                name_in_parent = selection_result.graphql_result_name
                is_non_null_in_parent = selection_result.graphql_is_non_null_in_parent
                set_result(parent, name_in_parent, nil, false, is_non_null_in_parent)
>>>>>>> 71bc8745
                set_graphql_dead(selection_result)
              end
            elsif is_child_result
              selection_result.set_child_result(result_name, value)
            else
              selection_result.set_leaf(result_name, value)
            end
          end
        end

        # Mark this node and any already-registered children as dead,
        # so that it accepts no more writes.
        def set_graphql_dead(selection_result)
          case selection_result
          when GraphQLResultArray
            selection_result.graphql_dead = true
            selection_result.values.each { |v| set_graphql_dead(v) }
          when GraphQLResultHash
            selection_result.graphql_dead = true
            selection_result.each { |k, v| set_graphql_dead(v) }
          else
            # It's a scalar, no way to mark it dead.
          end
        end

        def current_path
          st = get_current_runtime_state
          result = st.current_result
          path = result && result.path
          if path && (rn = st.current_result_name)
            path = path.dup
            path.push(rn)
          end
          path
        end

        HALT = Object.new
        def continue_value(value, parent_type, field, is_non_null, ast_node, result_name, selection_result) # rubocop:disable Metrics/ParameterLists
          case value
          when nil
            if is_non_null
<<<<<<< HEAD
              set_result(selection_result, result_name, nil, false) do
=======
              set_result(selection_result, result_name, nil, false, is_non_null) do
>>>>>>> 71bc8745
                # This block is called if `result_name` is not dead. (Maybe a previous invalid nil caused it be marked dead.)
                err = parent_type::InvalidNullError.new(parent_type, field, value)
                schema.type_error(err, context)
              end
            else
<<<<<<< HEAD
              set_result(selection_result, result_name, nil, false)
=======
              set_result(selection_result, result_name, nil, false, is_non_null)
>>>>>>> 71bc8745
            end
            HALT
          when GraphQL::Error
            # Handle these cases inside a single `when`
            # to avoid the overhead of checking three different classes
            # every time.
            if value.is_a?(GraphQL::ExecutionError)
              if selection_result.nil? || !dead_result?(selection_result)
                value.path ||= current_path
                value.ast_node ||= ast_node
                context.errors << value
                if selection_result
<<<<<<< HEAD
                  set_result(selection_result, result_name, nil, false)
=======
                  set_result(selection_result, result_name, nil, false, is_non_null)
>>>>>>> 71bc8745
                end
              end
              HALT
            elsif value.is_a?(GraphQL::UnauthorizedFieldError)
              value.field ||= field
              # this hook might raise & crash, or it might return
              # a replacement value
              next_value = begin
                schema.unauthorized_field(value)
              rescue GraphQL::ExecutionError => err
                err
              end
              continue_value(next_value, parent_type, field, is_non_null, ast_node, result_name, selection_result)
            elsif value.is_a?(GraphQL::UnauthorizedError)
              # this hook might raise & crash, or it might return
              # a replacement value
              next_value = begin
                schema.unauthorized_object(value)
              rescue GraphQL::ExecutionError => err
                err
              end
              continue_value(next_value, parent_type, field, is_non_null, ast_node, result_name, selection_result)
            elsif GraphQL::Execution::SKIP == value
              # It's possible a lazy was already written here
              case selection_result
              when GraphQLResultHash
                selection_result.delete(result_name)
              when GraphQLResultArray
                selection_result.graphql_skip_at(result_name)
              when nil
                # this can happen with directives
              else
                raise "Invariant: unexpected result class #{selection_result.class} (#{selection_result.inspect})"
              end
              HALT
            else
              # What could this actually _be_? Anyhow,
              # preserve the default behavior of doing nothing with it.
              value
            end
          when Array
            # It's an array full of execution errors; add them all.
            if value.any? && value.all? { |v| v.is_a?(GraphQL::ExecutionError) }
              list_type_at_all = (field && (field.type.list?))
              if selection_result.nil? || !dead_result?(selection_result)
                value.each_with_index do |error, index|
                  error.ast_node ||= ast_node
                  error.path ||= current_path + (list_type_at_all ? [index] : [])
                  context.errors << error
                end
                if selection_result
                  if list_type_at_all
                    result_without_errors = value.map { |v| v.is_a?(GraphQL::ExecutionError) ? nil : v }
<<<<<<< HEAD
                    set_result(selection_result, result_name, result_without_errors, false)
                  else
                    set_result(selection_result, result_name, nil, false)
=======
                    set_result(selection_result, result_name, result_without_errors, false, is_non_null)
                  else
                    set_result(selection_result, result_name, nil, false, is_non_null)
>>>>>>> 71bc8745
                  end
                end
              end
              HALT
            else
              value
            end
          when GraphQL::Execution::Interpreter::RawValue
            # Write raw value directly to the response without resolving nested objects
<<<<<<< HEAD
            set_result(selection_result, result_name, value.resolve, false)
=======
            set_result(selection_result, result_name, value.resolve, false, is_non_null)
>>>>>>> 71bc8745
            HALT
          else
            value
          end
        end

        # The resolver for `field` returned `value`. Continue to execute the query,
        # treating `value` as `type` (probably the return type of the field).
        #
        # Use `next_selections` to resolve object fields, if there are any.
        #
        # Location information from `path` and `ast_node`.
        #
        # @return [Lazy, Array, Hash, Object] Lazy, Array, and Hash are all traversed to resolve lazy values later
        def continue_field(value, owner_type, field, current_type, ast_node, next_selections, is_non_null, owner_object, arguments, result_name, selection_result) # rubocop:disable Metrics/ParameterLists
          if current_type.non_null?
            current_type = current_type.of_type
            is_non_null = true
          end

          case current_type.kind.name
          when "SCALAR", "ENUM"
            r = begin
              current_type.coerce_result(value, context)
            rescue StandardError => err
              schema.handle_or_reraise(context, err)
            end
<<<<<<< HEAD
            set_result(selection_result, result_name, r, false)
=======
            set_result(selection_result, result_name, r, false, is_non_null)
>>>>>>> 71bc8745
            r
          when "UNION", "INTERFACE"
            resolved_type_or_lazy = resolve_type(current_type, value)
            after_lazy(resolved_type_or_lazy, ast_node: ast_node, field: field, owner_object: owner_object, arguments: arguments, trace: false, result_name: result_name, result: selection_result) do |resolved_type_result|
              if resolved_type_result.is_a?(Array) && resolved_type_result.length == 2
                resolved_type, resolved_value = resolved_type_result
              else
                resolved_type = resolved_type_result
                resolved_value = value
              end

              possible_types = query.possible_types(current_type)
              if !possible_types.include?(resolved_type)
                parent_type = field.owner_type
                err_class = current_type::UnresolvedTypeError
                type_error = err_class.new(resolved_value, field, parent_type, resolved_type, possible_types)
                schema.type_error(type_error, context)
<<<<<<< HEAD
                set_result(selection_result, result_name, nil, false)
=======
                set_result(selection_result, result_name, nil, false, is_non_null)
>>>>>>> 71bc8745
                nil
              else
                continue_field(resolved_value, owner_type, field, resolved_type, ast_node, next_selections, is_non_null, owner_object, arguments, result_name, selection_result)
              end
            end
          when "OBJECT"
            object_proxy = begin
              authorized_new(current_type, value, context)
            rescue GraphQL::ExecutionError => err
              err
            end
            after_lazy(object_proxy, ast_node: ast_node, field: field, owner_object: owner_object, arguments: arguments, trace: false, result_name: result_name, result: selection_result) do |inner_object|
              continue_value = continue_value(inner_object, owner_type, field, is_non_null, ast_node, result_name, selection_result)
              if HALT != continue_value
<<<<<<< HEAD
                response_hash = GraphQLResultHash.new(result_name, selection_result)
                set_result(selection_result, result_name, response_hash, true)
=======
                response_hash = GraphQLResultHash.new(result_name, selection_result, is_non_null)
                set_result(selection_result, result_name, response_hash, true, is_non_null)
>>>>>>> 71bc8745
                gathered_selections = gather_selections(continue_value, current_type, next_selections)
                # There are two possibilities for `gathered_selections`:
                # 1. All selections of this object should be evaluated together (there are no runtime directives modifying execution).
                #    This case is handled below, and the result can be written right into the main `response_hash` above.
                #    In this case, `gathered_selections` is a hash of selections.
                # 2. Some selections of this object have runtime directives that may or may not modify execution.
                #    That part of the selection is evaluated in an isolated way, writing into a sub-response object which is
                #    eventually merged into the final response. In this case, `gathered_selections` is an array of things to run in isolation.
                #    (Technically, it's possible that one of those entries _doesn't_ require isolation.)
                tap_or_each(gathered_selections) do |selections, is_selection_array|
                  if is_selection_array
                    this_result = GraphQLResultHash.new(result_name, selection_result, is_non_null)
                    final_result = response_hash
                  else
                    this_result = response_hash
                    final_result = nil
                  end
                  # reset this mutable state
                  # Unset `result_name` here because it's already included in the new response hash
                  st = get_current_runtime_state
                  st.current_object = continue_value
                  st.current_result_name = nil
                  st.current_result = this_result

<<<<<<< HEAD
                  call_method_on_directives(:resolve, continue_value, selections.graphql_directives) do
=======
                  # This is a less-frequent case; use a fast check since it's often not there.
                  if (directives = selections[:graphql_directives])
                    selections.delete(:graphql_directives)
                  end
                  call_method_on_directives(:resolve, continue_value, directives) do
>>>>>>> 71bc8745
                    evaluate_selections(
                      continue_value,
                      current_type,
                      false,
                      selections,
                      this_result,
                      final_result,
                      owner_object.object,
                    )
                    this_result
                  end
                end
              end
            end
          when "LIST"
            inner_type = current_type.of_type
            # This is true for objects, unions, and interfaces
            use_dataloader_job = !inner_type.unwrap.kind.input?
            inner_type_non_null = inner_type.non_null?
<<<<<<< HEAD
            response_list = GraphQLResultArray.new(result_name, selection_result)
            response_list.graphql_non_null_list_items = inner_type_non_null
            set_result(selection_result, result_name, response_list, true)
            idx = 0
            list_value = begin
              value.each do |inner_value|
=======
            response_list = GraphQLResultArray.new(result_name, selection_result, is_non_null)
            set_result(selection_result, result_name, response_list, true, is_non_null)
            idx = nil
            list_value = begin
              value.each do |inner_value|
                idx ||= 0
>>>>>>> 71bc8745
                this_idx = idx
                idx += 1
                if use_dataloader_job
                  @dataloader.append_job do
                    resolve_list_item(inner_value, inner_type, inner_type_non_null, ast_node, field, owner_object, arguments, this_idx, response_list, next_selections, owner_type)
                  end
                else
                  resolve_list_item(inner_value, inner_type, inner_type_non_null, ast_node, field, owner_object, arguments, this_idx, response_list, next_selections, owner_type)
                end
              end

              response_list
            rescue NoMethodError => err
              # Ruby 2.2 doesn't have NoMethodError#receiver, can't check that one in this case. (It's been EOL since 2017.)
              if err.name == :each && (err.respond_to?(:receiver) ? err.receiver == value : true)
                # This happens when the GraphQL schema doesn't match the implementation. Help the dev debug.
                raise ListResultFailedError.new(value: value, field: field, path: current_path)
              else
                # This was some other NoMethodError -- let it bubble to reveal the real error.
                raise
              end
            rescue GraphQL::ExecutionError, GraphQL::UnauthorizedError => ex_err
              ex_err
            rescue StandardError => err
              begin
                query.handle_or_reraise(err)
              rescue GraphQL::ExecutionError => ex_err
                ex_err
              end
            end
            # Detect whether this error came while calling `.each` (before `idx` is set) or while running list *items* (after `idx` is set)
            error_is_non_null = idx.nil? ? is_non_null : inner_type.non_null?
            continue_value(list_value, owner_type, field, error_is_non_null, ast_node, result_name, selection_result)
          else
            raise "Invariant: Unhandled type kind #{current_type.kind} (#{current_type})"
          end
        end

        def resolve_list_item(inner_value, inner_type, inner_type_non_null, ast_node, field, owner_object, arguments, this_idx, response_list, next_selections, owner_type) # rubocop:disable Metrics/ParameterLists
          st = get_current_runtime_state
          st.current_result_name = this_idx
          st.current_result = response_list
          call_method_on_directives(:resolve_each, owner_object, ast_node.directives) do
            # This will update `response_list` with the lazy
<<<<<<< HEAD
            after_lazy(inner_value, owner: inner_type, ast_node: ast_node, field: field, owner_object: owner_object, arguments: arguments, result_name: this_idx, result: response_list) do |inner_inner_value|
=======
            after_lazy(inner_value, ast_node: ast_node, field: field, owner_object: owner_object, arguments: arguments, result_name: this_idx, result: response_list) do |inner_inner_value|
>>>>>>> 71bc8745
              continue_value = continue_value(inner_inner_value, owner_type, field, inner_type_non_null, ast_node, this_idx, response_list)
              if HALT != continue_value
                continue_field(continue_value, owner_type, field, inner_type, ast_node, next_selections, false, owner_object, arguments, this_idx, response_list)
              end
            end
          end
        end

        def call_method_on_directives(method_name, object, directives, &block)
          return yield if directives.nil? || directives.empty?
          run_directive(method_name, object, directives, 0, &block)
        end

        def run_directive(method_name, object, directives, idx, &block)
          dir_node = directives[idx]
          if !dir_node
            yield
          else
            dir_defn = @schema_directives.fetch(dir_node.name)
            raw_dir_args = arguments(nil, dir_defn, dir_node)
            dir_args = continue_value(
              raw_dir_args, # value
              dir_defn, # parent_type
              nil, # field
              false, # is_non_null
              dir_node, # ast_node
              nil, # result_name
              nil, # selection_result
            )

            if dir_args == HALT
              nil
            else
              dir_defn.public_send(method_name, object, dir_args, context) do
                run_directive(method_name, object, directives, idx + 1, &block)
              end
            end
          end
        end

        # Check {Schema::Directive.include?} for each directive that's present
        def directives_include?(node, graphql_object, parent_type)
          node.directives.each do |dir_node|
            dir_defn = @schema_directives.fetch(dir_node.name)
            args = arguments(graphql_object, dir_defn, dir_node)
            if !dir_defn.include?(graphql_object, args, context)
              return false
            end
          end
          true
        end

        def get_current_runtime_state
<<<<<<< HEAD
          Thread.current[:__graphql_runtime_info] ||= CurrentState.new
=======
          current_state = Thread.current[:__graphql_runtime_info] ||= begin
            per_query_state = {}
            per_query_state.compare_by_identity
            per_query_state
          end

          current_state[@query] ||= CurrentState.new
        end

        def minimal_after_lazy(value, &block)
          if lazy?(value)
            GraphQL::Execution::Lazy.new do
              result = @schema.sync_lazy(value)
              # The returned result might also be lazy, so check it, too
              minimal_after_lazy(result, &block)
            end
          else
            yield(value)
          end
>>>>>>> 71bc8745
        end

        # @param obj [Object] Some user-returned value that may want to be batched
        # @param field [GraphQL::Schema::Field]
        # @param eager [Boolean] Set to `true` for mutation root fields only
        # @param trace [Boolean] If `false`, don't wrap this with field tracing
        # @return [GraphQL::Execution::Lazy, Object] If loading `object` will be deferred, it's a wrapper over it.
        def after_lazy(lazy_obj, field:, owner_object:, arguments:, ast_node:, result:, result_name:, eager: false, trace: true, &block)
          if lazy?(lazy_obj)
            orig_result = result
            lazy = GraphQL::Execution::Lazy.new(field: field) do
              st = get_current_runtime_state
              st.current_object = owner_object
              st.current_field = field
              st.current_arguments = arguments
              st.current_result_name = result_name
              st.current_result = orig_result
              # Wrap the execution of _this_ method with tracing,
              # but don't wrap the continuation below
              inner_obj = begin
                if trace
                  @current_trace.execute_field_lazy(field: field, query: query, object: owner_object, arguments: arguments, ast_node: ast_node) do
                    schema.sync_lazy(lazy_obj)
                  end
                else
                  schema.sync_lazy(lazy_obj)
                end
              rescue GraphQL::ExecutionError, GraphQL::UnauthorizedError => ex_err
                ex_err
              rescue StandardError => err
                begin
                  query.handle_or_reraise(err)
                rescue GraphQL::ExecutionError => ex_err
                  ex_err
                end
              end
              yield(inner_obj)
            end

            if eager
              lazy.value
            else
<<<<<<< HEAD
              set_result(result, result_name, lazy, false)
=======
              set_result(result, result_name, lazy, false, false) # is_non_null is irrelevant here
>>>>>>> 71bc8745
              current_depth = 0
              while result
                current_depth += 1
                result = result.graphql_parent
              end
              @lazies_at_depth[current_depth] << lazy
              lazy
            end
          else
            # Don't need to reset state here because it _wasn't_ lazy.
            yield(lazy_obj)
          end
        end

        def arguments(graphql_object, arg_owner, ast_node)
          if arg_owner.arguments_statically_coercible?
            query.arguments_for(ast_node, arg_owner)
          else
            # The arguments must be prepared in the context of the given object
            query.arguments_for(ast_node, arg_owner, parent_object: graphql_object)
          end
        end

        def delete_all_interpreter_context
<<<<<<< HEAD
          Thread.current[:__graphql_runtime_info] = nil
=======
          per_query_state = Thread.current[:__graphql_runtime_info]
          if per_query_state
            per_query_state.delete(@query)
            if per_query_state.size == 0
              Thread.current[:__graphql_runtime_info] = nil
            end
          end
          nil
>>>>>>> 71bc8745
        end

        def resolve_type(type, value)
          resolved_type, resolved_value = @current_trace.resolve_type(query: query, type: type, object: value) do
            query.resolve_type(type, value)
          end

          if lazy?(resolved_type)
            GraphQL::Execution::Lazy.new do
              @current_trace.resolve_type_lazy(query: query, type: type, object: value) do
                schema.sync_lazy(resolved_type)
              end
            end
          else
            [resolved_type, resolved_value]
          end
        end

        def authorized_new(type, value, context)
          type.authorized_new(value, context)
        end

        def lazy?(object)
          obj_class = object.class
          is_lazy = @lazy_cache[obj_class]
          if is_lazy.nil?
            is_lazy = @lazy_cache[obj_class] = @schema.lazy?(object)
          end
          is_lazy
        end
      end
    end
  end
end<|MERGE_RESOLUTION|>--- conflicted
+++ resolved
@@ -276,16 +276,11 @@
                   st = get_current_runtime_state
                   st.current_object = query.root_value
                   st.current_result = selection_response
-<<<<<<< HEAD
-
-                  call_method_on_directives(:resolve, object_proxy, selections.graphql_directives) do
-=======
                   # This is a less-frequent case; use a fast check since it's often not there.
                   if (directives = selections[:graphql_directives])
                     selections.delete(:graphql_directives)
                   end
                   call_method_on_directives(:resolve, object_proxy, directives) do
->>>>>>> 71bc8745
                     evaluate_selections(
                       object_proxy,
                       root_type,
@@ -304,11 +299,7 @@
           nil
         end
 
-<<<<<<< HEAD
-        def gather_selections(owner_object, owner_type, selections, selections_to_run = nil, selections_by_name = GraphQLSelectionSet.new)
-=======
         def gather_selections(owner_object, owner_type, selections, selections_to_run = nil, selections_by_name = {})
->>>>>>> 71bc8745
           selections.each do |node|
             # Skip gathering this if the directive says so
             if !directives_include?(node, owner_object, owner_type)
@@ -441,12 +432,6 @@
           # the field's return type at this path in order
           # to propagate `null`
           return_type_non_null = return_type.non_null?
-<<<<<<< HEAD
-          if return_type_non_null
-            (selections_result.graphql_non_null_field_names ||= []).push(result_name)
-          end
-=======
->>>>>>> 71bc8745
           # Set this before calling `run_with_directives`, so that the directive can have the latest path
           st = get_current_runtime_state
           st.current_field = field_defn
@@ -477,11 +462,7 @@
         end
 
         def evaluate_selection_with_args(arguments, field_defn, ast_node, field_ast_nodes, owner_type, object, is_eager_field, result_name, selection_result, parent_object, return_type, return_type_non_null)  # rubocop:disable Metrics/ParameterLists
-<<<<<<< HEAD
-          after_lazy(arguments, owner: owner_type, field: field_defn, ast_node: ast_node, owner_object: object, arguments: arguments, result_name: result_name, result: selection_result) do |resolved_arguments|
-=======
           after_lazy(arguments, field: field_defn, ast_node: ast_node, owner_object: object, arguments: arguments, result_name: result_name, result: selection_result) do |resolved_arguments|
->>>>>>> 71bc8745
             if resolved_arguments.is_a?(GraphQL::ExecutionError) || resolved_arguments.is_a?(GraphQL::UnauthorizedError)
               continue_value(resolved_arguments, owner_type, field_defn, return_type_non_null, ast_node, result_name, selection_result)
               next
@@ -559,11 +540,7 @@
           field_result = call_method_on_directives(:resolve, object, directives) do
             # Actually call the field resolver and capture the result
             app_result = begin
-<<<<<<< HEAD
-              query.current_trace.execute_field(field: field_defn, ast_node: ast_node, query: query, object: object, arguments: kwarg_arguments) do
-=======
               @current_trace.execute_field(field: field_defn, ast_node: ast_node, query: query, object: object, arguments: kwarg_arguments) do
->>>>>>> 71bc8745
                 field_defn.resolve(object, kwarg_arguments, context)
               end
             rescue GraphQL::ExecutionError => err
@@ -575,11 +552,7 @@
                 ex_err
               end
             end
-<<<<<<< HEAD
-            after_lazy(app_result, owner: owner_type, field: field_defn, ast_node: ast_node, owner_object: object, arguments: resolved_arguments, result_name: result_name, result: selection_result) do |inner_result|
-=======
             after_lazy(app_result, field: field_defn, ast_node: ast_node, owner_object: object, arguments: resolved_arguments, result_name: result_name, result: selection_result) do |inner_result|
->>>>>>> 71bc8745
               continue_value = continue_value(inner_result, owner_type, field_defn, return_type_non_null, ast_node, result_name, selection_result)
               if HALT != continue_value
                 continue_field(continue_value, owner_type, field_defn, return_type, ast_node, next_selections, false, object, resolved_arguments, result_name, selection_result)
@@ -603,11 +576,7 @@
           selection_result.graphql_dead  # || ((parent = selection_result.graphql_parent) && parent.graphql_dead)
         end
 
-<<<<<<< HEAD
-        def set_result(selection_result, result_name, value, is_child_result)
-=======
         def set_result(selection_result, result_name, value, is_child_result, is_non_null)
->>>>>>> 71bc8745
           if !dead_result?(selection_result)
             if value.nil? && is_non_null
               # This is an invalid nil that should be propagated
@@ -622,13 +591,9 @@
               if parent.nil? # This is a top-level result hash
                 @response = nil
               else
-<<<<<<< HEAD
-                set_result(parent, name_in_parent, nil, false)
-=======
                 name_in_parent = selection_result.graphql_result_name
                 is_non_null_in_parent = selection_result.graphql_is_non_null_in_parent
                 set_result(parent, name_in_parent, nil, false, is_non_null_in_parent)
->>>>>>> 71bc8745
                 set_graphql_dead(selection_result)
               end
             elsif is_child_result
@@ -670,21 +635,13 @@
           case value
           when nil
             if is_non_null
-<<<<<<< HEAD
-              set_result(selection_result, result_name, nil, false) do
-=======
               set_result(selection_result, result_name, nil, false, is_non_null) do
->>>>>>> 71bc8745
                 # This block is called if `result_name` is not dead. (Maybe a previous invalid nil caused it be marked dead.)
                 err = parent_type::InvalidNullError.new(parent_type, field, value)
                 schema.type_error(err, context)
               end
             else
-<<<<<<< HEAD
-              set_result(selection_result, result_name, nil, false)
-=======
               set_result(selection_result, result_name, nil, false, is_non_null)
->>>>>>> 71bc8745
             end
             HALT
           when GraphQL::Error
@@ -697,11 +654,7 @@
                 value.ast_node ||= ast_node
                 context.errors << value
                 if selection_result
-<<<<<<< HEAD
-                  set_result(selection_result, result_name, nil, false)
-=======
                   set_result(selection_result, result_name, nil, false, is_non_null)
->>>>>>> 71bc8745
                 end
               end
               HALT
@@ -755,15 +708,9 @@
                 if selection_result
                   if list_type_at_all
                     result_without_errors = value.map { |v| v.is_a?(GraphQL::ExecutionError) ? nil : v }
-<<<<<<< HEAD
-                    set_result(selection_result, result_name, result_without_errors, false)
-                  else
-                    set_result(selection_result, result_name, nil, false)
-=======
                     set_result(selection_result, result_name, result_without_errors, false, is_non_null)
                   else
                     set_result(selection_result, result_name, nil, false, is_non_null)
->>>>>>> 71bc8745
                   end
                 end
               end
@@ -773,11 +720,7 @@
             end
           when GraphQL::Execution::Interpreter::RawValue
             # Write raw value directly to the response without resolving nested objects
-<<<<<<< HEAD
-            set_result(selection_result, result_name, value.resolve, false)
-=======
             set_result(selection_result, result_name, value.resolve, false, is_non_null)
->>>>>>> 71bc8745
             HALT
           else
             value
@@ -805,11 +748,7 @@
             rescue StandardError => err
               schema.handle_or_reraise(context, err)
             end
-<<<<<<< HEAD
-            set_result(selection_result, result_name, r, false)
-=======
             set_result(selection_result, result_name, r, false, is_non_null)
->>>>>>> 71bc8745
             r
           when "UNION", "INTERFACE"
             resolved_type_or_lazy = resolve_type(current_type, value)
@@ -827,11 +766,7 @@
                 err_class = current_type::UnresolvedTypeError
                 type_error = err_class.new(resolved_value, field, parent_type, resolved_type, possible_types)
                 schema.type_error(type_error, context)
-<<<<<<< HEAD
-                set_result(selection_result, result_name, nil, false)
-=======
                 set_result(selection_result, result_name, nil, false, is_non_null)
->>>>>>> 71bc8745
                 nil
               else
                 continue_field(resolved_value, owner_type, field, resolved_type, ast_node, next_selections, is_non_null, owner_object, arguments, result_name, selection_result)
@@ -846,13 +781,8 @@
             after_lazy(object_proxy, ast_node: ast_node, field: field, owner_object: owner_object, arguments: arguments, trace: false, result_name: result_name, result: selection_result) do |inner_object|
               continue_value = continue_value(inner_object, owner_type, field, is_non_null, ast_node, result_name, selection_result)
               if HALT != continue_value
-<<<<<<< HEAD
-                response_hash = GraphQLResultHash.new(result_name, selection_result)
-                set_result(selection_result, result_name, response_hash, true)
-=======
                 response_hash = GraphQLResultHash.new(result_name, selection_result, is_non_null)
                 set_result(selection_result, result_name, response_hash, true, is_non_null)
->>>>>>> 71bc8745
                 gathered_selections = gather_selections(continue_value, current_type, next_selections)
                 # There are two possibilities for `gathered_selections`:
                 # 1. All selections of this object should be evaluated together (there are no runtime directives modifying execution).
@@ -876,16 +806,11 @@
                   st.current_object = continue_value
                   st.current_result_name = nil
                   st.current_result = this_result
-
-<<<<<<< HEAD
-                  call_method_on_directives(:resolve, continue_value, selections.graphql_directives) do
-=======
                   # This is a less-frequent case; use a fast check since it's often not there.
                   if (directives = selections[:graphql_directives])
                     selections.delete(:graphql_directives)
                   end
                   call_method_on_directives(:resolve, continue_value, directives) do
->>>>>>> 71bc8745
                     evaluate_selections(
                       continue_value,
                       current_type,
@@ -905,21 +830,12 @@
             # This is true for objects, unions, and interfaces
             use_dataloader_job = !inner_type.unwrap.kind.input?
             inner_type_non_null = inner_type.non_null?
-<<<<<<< HEAD
-            response_list = GraphQLResultArray.new(result_name, selection_result)
-            response_list.graphql_non_null_list_items = inner_type_non_null
-            set_result(selection_result, result_name, response_list, true)
-            idx = 0
-            list_value = begin
-              value.each do |inner_value|
-=======
             response_list = GraphQLResultArray.new(result_name, selection_result, is_non_null)
             set_result(selection_result, result_name, response_list, true, is_non_null)
             idx = nil
             list_value = begin
               value.each do |inner_value|
                 idx ||= 0
->>>>>>> 71bc8745
                 this_idx = idx
                 idx += 1
                 if use_dataloader_job
@@ -964,11 +880,7 @@
           st.current_result = response_list
           call_method_on_directives(:resolve_each, owner_object, ast_node.directives) do
             # This will update `response_list` with the lazy
-<<<<<<< HEAD
-            after_lazy(inner_value, owner: inner_type, ast_node: ast_node, field: field, owner_object: owner_object, arguments: arguments, result_name: this_idx, result: response_list) do |inner_inner_value|
-=======
             after_lazy(inner_value, ast_node: ast_node, field: field, owner_object: owner_object, arguments: arguments, result_name: this_idx, result: response_list) do |inner_inner_value|
->>>>>>> 71bc8745
               continue_value = continue_value(inner_inner_value, owner_type, field, inner_type_non_null, ast_node, this_idx, response_list)
               if HALT != continue_value
                 continue_field(continue_value, owner_type, field, inner_type, ast_node, next_selections, false, owner_object, arguments, this_idx, response_list)
@@ -1022,9 +934,6 @@
         end
 
         def get_current_runtime_state
-<<<<<<< HEAD
-          Thread.current[:__graphql_runtime_info] ||= CurrentState.new
-=======
           current_state = Thread.current[:__graphql_runtime_info] ||= begin
             per_query_state = {}
             per_query_state.compare_by_identity
@@ -1044,7 +953,6 @@
           else
             yield(value)
           end
->>>>>>> 71bc8745
         end
 
         # @param obj [Object] Some user-returned value that may want to be batched
@@ -1087,11 +995,7 @@
             if eager
               lazy.value
             else
-<<<<<<< HEAD
-              set_result(result, result_name, lazy, false)
-=======
               set_result(result, result_name, lazy, false, false) # is_non_null is irrelevant here
->>>>>>> 71bc8745
               current_depth = 0
               while result
                 current_depth += 1
@@ -1116,9 +1020,6 @@
         end
 
         def delete_all_interpreter_context
-<<<<<<< HEAD
-          Thread.current[:__graphql_runtime_info] = nil
-=======
           per_query_state = Thread.current[:__graphql_runtime_info]
           if per_query_state
             per_query_state.delete(@query)
@@ -1127,7 +1028,6 @@
             end
           end
           nil
->>>>>>> 71bc8745
         end
 
         def resolve_type(type, value)
