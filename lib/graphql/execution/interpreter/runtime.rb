--- conflicted
+++ resolved
@@ -15,10 +15,11 @@
             @current_arguments = nil
             @current_result_name = nil
             @current_result = nil
+            @was_scoped = nil
           end
 
           attr_accessor :current_result, :current_result_name,
-            :current_arguments, :current_field, :current_object
+            :current_arguments, :current_field, :current_object, :was_scoped
         end
 
         module GraphQLResult
@@ -244,18 +245,12 @@
           root_operation = query.selected_operation
           root_op_type = root_operation.operation_type || "query"
           root_type = schema.root_type_for_operation(root_op_type)
-<<<<<<< HEAD
-          path = []
-          set_all_interpreter_context(query.root_value, nil, nil, path)
-          object_proxy = authorized_new(root_type, query.root_value, context, false)
-          object_proxy = schema.sync_lazy(object_proxy)
-=======
+
           st = get_current_runtime_state
           st.current_object = query.root_value
           st.current_result = @response
-          runtime_object = root_type.wrap(query.root_value, context)
+          runtime_object = root_type.wrap(query.root_value, context, scoped: false)
           runtime_object = schema.sync_lazy(runtime_object)
->>>>>>> af68109a
 
           if runtime_object.nil?
             # Root .authorized? returned false.
@@ -446,11 +441,7 @@
           st.current_result_name = result_name
 
           if is_introspection
-<<<<<<< HEAD
-            object = authorized_new(field_defn.owner, object, context, false)
-=======
-            owner_object = field_defn.owner.wrap(owner_object, context)
->>>>>>> af68109a
+            owner_object = field_defn.owner.wrap(owner_object, context, scoped: false)
           end
 
           total_args_count = field_defn.arguments(context).size
@@ -552,14 +543,6 @@
               @current_trace.execute_field(field: field_defn, ast_node: ast_node, query: query, object: object, arguments: kwarg_arguments) do
                 field_defn.resolve(object, kwarg_arguments, context)
               end
-<<<<<<< HEAD
-              after_lazy(app_result, owner: owner_type, field: field_defn, path: next_path, ast_node: ast_node, owner_object: object, arguments: resolved_arguments, result_name: result_name, result: selection_result) do |inner_result|
-                continue_value = continue_value(next_path, inner_result, owner_type, field_defn, return_type.non_null?, ast_node, result_name, selection_result)
-                if HALT != continue_value
-                  was_scoped = @interpreter_context.delete(:was_scoped)
-                  continue_field(next_path, continue_value, owner_type, field_defn, return_type, ast_node, next_selections, false, object, resolved_arguments, result_name, selection_result, was_scoped)
-                end
-=======
             rescue GraphQL::ExecutionError => err
               err
             rescue StandardError => err
@@ -567,13 +550,15 @@
                 query.handle_or_reraise(err)
               rescue GraphQL::ExecutionError => ex_err
                 ex_err
->>>>>>> af68109a
               end
             end
             after_lazy(app_result, field: field_defn, ast_node: ast_node, owner_object: object, arguments: resolved_arguments, result_name: result_name, result: selection_result) do |inner_result|
               continue_value = continue_value(inner_result, owner_type, field_defn, return_type_non_null, ast_node, result_name, selection_result)
               if HALT != continue_value
-                continue_field(continue_value, owner_type, field_defn, return_type, ast_node, next_selections, false, object, resolved_arguments, result_name, selection_result)
+                st = get_current_runtime_state
+                was_scoped = st.was_scoped
+                st.was_scoped = nil
+                continue_field(continue_value, owner_type, field_defn, return_type, ast_node, next_selections, false, object, resolved_arguments, result_name, selection_result, was_scoped)
               end
             end
           end
@@ -753,11 +738,7 @@
         # Location information from `path` and `ast_node`.
         #
         # @return [Lazy, Array, Hash, Object] Lazy, Array, and Hash are all traversed to resolve lazy values later
-<<<<<<< HEAD
-        def continue_field(path, value, owner_type, field, current_type, ast_node, next_selections, is_non_null, owner_object, arguments, result_name, selection_result, was_scoped) # rubocop:disable Metrics/ParameterLists
-=======
-        def continue_field(value, owner_type, field, current_type, ast_node, next_selections, is_non_null, owner_object, arguments, result_name, selection_result) # rubocop:disable Metrics/ParameterLists
->>>>>>> af68109a
+        def continue_field(value, owner_type, field, current_type, ast_node, next_selections, is_non_null, owner_object, arguments, result_name, selection_result, was_scoped) # rubocop:disable Metrics/ParameterLists
           if current_type.non_null?
             current_type = current_type.of_type
             is_non_null = true
@@ -791,20 +772,12 @@
                 set_result(selection_result, result_name, nil, false, is_non_null)
                 nil
               else
-<<<<<<< HEAD
-                continue_field(path, resolved_value, owner_type, field, resolved_type, ast_node, next_selections, is_non_null, owner_object, arguments, result_name, selection_result, was_scoped)
-=======
-                continue_field(resolved_value, owner_type, field, resolved_type, ast_node, next_selections, is_non_null, owner_object, arguments, result_name, selection_result)
->>>>>>> af68109a
+                continue_field(resolved_value, owner_type, field, resolved_type, ast_node, next_selections, is_non_null, owner_object, arguments, result_name, selection_result, was_scoped)
               end
             end
           when "OBJECT"
             object_proxy = begin
-<<<<<<< HEAD
-              authorized_new(current_type, value, context, was_scoped)
-=======
-              current_type.wrap(value, context)
->>>>>>> af68109a
+              current_type.wrap(value, context, scoped: was_scoped)
             rescue GraphQL::ExecutionError => err
               err
             end
@@ -870,17 +843,10 @@
                 idx += 1
                 if use_dataloader_job
                   @dataloader.append_job do
-<<<<<<< HEAD
-                    resolve_list_item(inner_value, inner_type, next_path, ast_node, field, owner_object, arguments, this_idx, response_list, next_selections, owner_type, was_scoped)
+                    resolve_list_item(inner_value, inner_type, inner_type_non_null, ast_node, field, owner_object, arguments, this_idx, response_list, next_selections, owner_type, was_scoped)
                   end
                 else
-                  resolve_list_item(inner_value, inner_type, next_path, ast_node, field, owner_object, arguments, this_idx, response_list, next_selections, owner_type, was_scoped)
-=======
-                    resolve_list_item(inner_value, inner_type, inner_type_non_null, ast_node, field, owner_object, arguments, this_idx, response_list, next_selections, owner_type)
-                  end
-                else
-                  resolve_list_item(inner_value, inner_type, inner_type_non_null, ast_node, field, owner_object, arguments, this_idx, response_list, next_selections, owner_type)
->>>>>>> af68109a
+                  resolve_list_item(inner_value, inner_type, inner_type_non_null, ast_node, field, owner_object, arguments, this_idx, response_list, next_selections, owner_type, was_scoped)
                 end
               end
 
@@ -911,25 +877,16 @@
           end
         end
 
-<<<<<<< HEAD
-        def resolve_list_item(inner_value, inner_type, next_path, ast_node, field, owner_object, arguments, this_idx, response_list, next_selections, owner_type, was_scoped) # rubocop:disable Metrics/ParameterLists
-          set_all_interpreter_context(nil, nil, nil, next_path)
-=======
-        def resolve_list_item(inner_value, inner_type, inner_type_non_null, ast_node, field, owner_object, arguments, this_idx, response_list, next_selections, owner_type) # rubocop:disable Metrics/ParameterLists
+        def resolve_list_item(inner_value, inner_type, inner_type_non_null, ast_node, field, owner_object, arguments, this_idx, response_list, next_selections, owner_type, was_scoped) # rubocop:disable Metrics/ParameterLists
           st = get_current_runtime_state
           st.current_result_name = this_idx
           st.current_result = response_list
->>>>>>> af68109a
           call_method_on_directives(:resolve_each, owner_object, ast_node.directives) do
             # This will update `response_list` with the lazy
             after_lazy(inner_value, ast_node: ast_node, field: field, owner_object: owner_object, arguments: arguments, result_name: this_idx, result: response_list) do |inner_inner_value|
               continue_value = continue_value(inner_inner_value, owner_type, field, inner_type_non_null, ast_node, this_idx, response_list)
               if HALT != continue_value
-<<<<<<< HEAD
-                continue_field(next_path, continue_value, owner_type, field, inner_type, ast_node, next_selections, false, owner_object, arguments, this_idx, response_list, was_scoped)
-=======
-                continue_field(continue_value, owner_type, field, inner_type, ast_node, next_selections, false, owner_object, arguments, this_idx, response_list)
->>>>>>> af68109a
+                continue_field(continue_value, owner_type, field, inner_type, ast_node, next_selections, false, owner_object, arguments, this_idx, response_list, was_scoped)
               end
             end
           end
@@ -1008,13 +965,9 @@
         # @return [GraphQL::Execution::Lazy, Object] If loading `object` will be deferred, it's a wrapper over it.
         def after_lazy(lazy_obj, field:, owner_object:, arguments:, ast_node:, result:, result_name:, eager: false, trace: true, &block)
           if lazy?(lazy_obj)
-<<<<<<< HEAD
-            was_scoped = @interpreter_context[:was_scoped]
-            lazy = GraphQL::Execution::Lazy.new(path: path, field: field) do
-              set_all_interpreter_context(owner_object, field, arguments, path)
-              @interpreter_context[:was_scoped] = was_scoped
-=======
             orig_result = result
+            st = get_current_runtime_state
+            was_scoped = st.was_scoped
             lazy = GraphQL::Execution::Lazy.new(field: field) do
               st = get_current_runtime_state
               st.current_object = owner_object
@@ -1022,7 +975,7 @@
               st.current_arguments = arguments
               st.current_result_name = result_name
               st.current_result = orig_result
->>>>>>> af68109a
+              st.was_scoped = was_scoped
               # Wrap the execution of _this_ method with tracing,
               # but don't wrap the continuation below
               inner_obj = begin
@@ -1099,17 +1052,6 @@
           end
         end
 
-<<<<<<< HEAD
-        def authorized_new(type, value, context, was_scoped)
-          if was_scoped && type.reauthorize_scoped_objects == false
-            type.scoped_new(value, context)
-          else
-            type.authorized_new(value, context)
-          end
-        end
-
-=======
->>>>>>> af68109a
         def lazy?(object)
           obj_class = object.class
           is_lazy = @lazy_cache[obj_class]
