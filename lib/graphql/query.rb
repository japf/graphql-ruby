--- conflicted
+++ resolved
@@ -85,12 +85,6 @@
       # Even if `variables: nil` is passed, use an empty hash for simpler logic
       variables ||= {}
       @schema = schema
-<<<<<<< HEAD
-=======
-      if only || except
-        merge_filters(except: except, only: only)
-      end
->>>>>>> 71bc8745
       @context = schema.context_class.new(query: self, object: root_value, values: context)
       @warden = warden
       @subscription_topic = subscription_topic
@@ -111,15 +105,9 @@
         end
       end
 
-<<<<<<< HEAD
-      if context_tracers.any? && !(schema.trace_class <= GraphQL::Tracing::LegacyTrace)
-        raise ArgumentError, "context[:tracers] and context[:backtrace] are not supported without `trace_class(GraphQL::Tracing::LegacyTrace)` in the schema configuration, please add it."
-=======
       if context_tracers.any? && !(schema.trace_class <= GraphQL::Tracing::CallLegacyTracers)
         raise ArgumentError, "context[:tracers] are not supported without `trace_with(GraphQL::Tracing::CallLegacyTracers)` in the schema configuration, please add it."
->>>>>>> 71bc8745
-      end
-
+      end
 
       @analysis_errors = []
       if variables.is_a?(String)
@@ -324,11 +312,7 @@
     # @param abstract_type [GraphQL::UnionType, GraphQL::InterfaceType]
     # @param value [Object] Any runtime value
     # @return [GraphQL::ObjectType, nil] The runtime type of `value` from {Schema#resolve_type}
-<<<<<<< HEAD
-    # @see {#possible_types} to apply filtering from `visible?` methods
-=======
     # @see {#possible_types} to apply filtering from `only` / `except`
->>>>>>> 71bc8745
     def resolve_type(abstract_type, value = NOT_CONFIGURED)
       if value.is_a?(Symbol) && value == NOT_CONFIGURED
         # Old method signature
@@ -349,20 +333,6 @@
       with_prepared_ast { @query }
     end
 
-<<<<<<< HEAD
-=======
-    # @return [void]
-    def merge_filters(only: nil, except: nil)
-      if @prepared_ast
-        raise "Can't add filters after preparing the query"
-      else
-        @filter ||= @schema.default_filter
-        @filter = @filter.merge(only: only, except: except)
-      end
-      nil
-    end
-
->>>>>>> 71bc8745
     def subscription?
       with_prepared_ast { @subscription }
     end
@@ -398,11 +368,7 @@
 
     def prepare_ast
       @prepared_ast = true
-<<<<<<< HEAD
-      @warden ||= GraphQL::Schema::Warden.new(schema: @schema, context: @context)
-=======
-      @warden ||= @schema.warden_class.new(@filter, schema: @schema, context: @context)
->>>>>>> 71bc8745
+      @warden ||= @schema.warden_class.new(schema: @schema, context: @context)
       parse_error = nil
       @document ||= begin
         if query_string
