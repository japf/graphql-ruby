# frozen_string_literal: true
require "graphql/schema/base_64_encoder"
require "graphql/schema/catchall_middleware"
require "graphql/schema/default_parse_error"
require "graphql/schema/default_type_error"
require "graphql/schema/find_inherited_value"
require "graphql/schema/finder"
require "graphql/schema/invalid_type_error"
require "graphql/schema/introspection_system"
require "graphql/schema/late_bound_type"
require "graphql/schema/middleware_chain"
require "graphql/schema/null_mask"
require "graphql/schema/possible_types"
require "graphql/schema/rescue_middleware"
require "graphql/schema/timeout"
require "graphql/schema/timeout_middleware"
require "graphql/schema/traversal"
require "graphql/schema/type_expression"
require "graphql/schema/unique_within_type"
require "graphql/schema/validation"
require "graphql/schema/warden"
require "graphql/schema/build_from_definition"

require "graphql/schema/member"
require "graphql/schema/wrapper"
require "graphql/schema/list"
require "graphql/schema/non_null"
require "graphql/schema/argument"
require "graphql/schema/enum_value"
require "graphql/schema/enum"
require "graphql/schema/field_extension"
require "graphql/schema/field"
require "graphql/schema/input_object"
require "graphql/schema/interface"
require "graphql/schema/scalar"
require "graphql/schema/object"
require "graphql/schema/union"
require "graphql/schema/directive"
require "graphql/schema/directive/deprecated"
require "graphql/schema/directive/include"
require "graphql/schema/directive/skip"
require "graphql/schema/directive/feature"
require "graphql/schema/directive/transform"

require "graphql/schema/resolver"
require "graphql/schema/mutation"
require "graphql/schema/relay_classic_mutation"
require "graphql/schema/subscription"

module GraphQL
  # A GraphQL schema which may be queried with {GraphQL::Query}.
  #
  # The {Schema} contains:
  #
  #  - types for exposing your application
  #  - query analyzers for assessing incoming queries (including max depth & max complexity restrictions)
  #  - execution strategies for running incoming queries
  #
  # Schemas start with root types, {Schema#query}, {Schema#mutation} and {Schema#subscription}.
  # The schema will traverse the tree of fields & types, using those as starting points.
  # Any undiscoverable types may be provided with the `types` configuration.
  #
  # Schemas can restrict large incoming queries with `max_depth` and `max_complexity` configurations.
  # (These configurations can be overridden by specific calls to {Schema#execute})
  #
  # Schemas can specify how queries should be executed against them.
  # `query_execution_strategy`, `mutation_execution_strategy` and `subscription_execution_strategy`
  # each apply to corresponding root types.
  #  #
  # @example defining a schema
  #   class MySchema < GraphQL::Schema
  #     query QueryType
  #     # If types are only connected by way of interfaces, they must be added here
  #     orphan_types ImageType, AudioType
  #   end
  #
  class Schema
    extend Forwardable
    extend GraphQL::Schema::Member::AcceptsDefinition
    extend GraphQL::Schema::Member::HasAstNode
    include GraphQL::Define::InstanceDefinable
    extend GraphQL::Schema::FindInheritedValue

    class UnresolvedLateBoundTypeError < GraphQL::Error
      attr_reader :type
      def initialize(type:)
        @type = type
        super("Late bound type was never found: #{type.inspect}")
      end
    end

    accepts_definitions \
      :query_execution_strategy, :mutation_execution_strategy, :subscription_execution_strategy,
      :max_depth, :max_complexity, :default_max_page_size,
      :orphan_types, :resolve_type, :type_error, :parse_error,
      :error_bubbling,
      :raise_definition_error,
      :object_from_id, :id_from_object,
      :default_mask,
      :cursor_encoder,
      # If these are given as classes, normalize them. Accept `nil` when building from string.
      query: ->(schema, t) { schema.query = t.respond_to?(:graphql_definition) ? t.graphql_definition : t },
      mutation: ->(schema, t) { schema.mutation = t.respond_to?(:graphql_definition) ? t.graphql_definition : t },
      subscription: ->(schema, t) { schema.subscription = t.respond_to?(:graphql_definition) ? t.graphql_definition : t },
      disable_introspection_entry_points: ->(schema) { schema.disable_introspection_entry_points = true },
      directives: ->(schema, directives) { schema.directives = directives.reduce({}) { |m, d| m[d.graphql_name] = d; m } },
      directive: ->(schema, directive) { schema.directives[directive.graphql_name] = directive },
      instrument: ->(schema, type, instrumenter, after_built_ins: false) {
        if type == :field && after_built_ins
          type = :field_after_built_ins
        end
        schema.instrumenters[type] << instrumenter
      },
      query_analyzer: ->(schema, analyzer) {
        if analyzer == GraphQL::Authorization::Analyzer
          warn("The Authorization query analyzer is deprecated. Authorizing at query runtime is generally a better idea.")
        end
        schema.query_analyzers << analyzer
      },
      multiplex_analyzer: ->(schema, analyzer) { schema.multiplex_analyzers << analyzer },
      middleware: ->(schema, middleware) { schema.middleware << middleware },
      lazy_resolve: ->(schema, lazy_class, lazy_value_method) { schema.lazy_methods.set(lazy_class, lazy_value_method) },
      rescue_from: ->(schema, err_class, &block) { schema.rescue_from(err_class, &block) },
      tracer: ->(schema, tracer) { schema.tracers.push(tracer) }

    ensure_defined :introspection_system

    attr_accessor \
      :query, :mutation, :subscription,
      :query_execution_strategy, :mutation_execution_strategy, :subscription_execution_strategy,
      :max_depth, :max_complexity, :default_max_page_size,
      :orphan_types, :directives,
      :query_analyzers, :multiplex_analyzers, :instrumenters, :lazy_methods,
      :cursor_encoder,
      :ast_node,
      :raise_definition_error,
      :introspection_namespace,
      :analysis_engine

    # [Boolean] True if this object bubbles validation errors up from a field into its parent InputObject, if there is one.
    attr_accessor :error_bubbling

    # Single, long-lived instance of the provided subscriptions class, if there is one.
    # @return [GraphQL::Subscriptions]
    attr_accessor :subscriptions

    # @return [MiddlewareChain] MiddlewareChain which is applied to fields during execution
    attr_accessor :middleware

    # @return [<#call(member, ctx)>] A callable for filtering members of the schema
    # @see {Query.new} for query-specific filters with `except:`
    attr_accessor :default_mask

    # @see {GraphQL::Query::Context} The parent class of these classes
    # @return [Class] Instantiated for each query
    attr_accessor :context_class

    # [Boolean] True if this object disables the introspection entry point fields
    attr_accessor :disable_introspection_entry_points

    def disable_introspection_entry_points?
      !!@disable_introspection_entry_points
    end

    class << self
      attr_writer :default_execution_strategy
    end

    def default_filter
      GraphQL::Filter.new(except: default_mask)
    end

    # @return [Array<#trace(key, data)>] Tracers applied to every query
    # @see {Query#tracers} for query-specific tracers
    attr_reader :tracers

    DYNAMIC_FIELDS = ["__type", "__typename", "__schema"].freeze
    EMPTY_ARRAY = [].freeze
    EMPTY_HASH = {}.freeze

    attr_reader :static_validator, :object_from_id_proc, :id_from_object_proc, :resolve_type_proc

    def initialize
      @tracers = []
      @definition_error = nil
      @orphan_types = []
      @directives = {}
      self.class.default_directives.each do |name, dir|
        @directives[name] = dir.graphql_definition
      end
      @static_validator = GraphQL::StaticValidation::Validator.new(schema: self)
      @middleware = MiddlewareChain.new(final_step: GraphQL::Execution::Execute::FieldResolveStep)
      @query_analyzers = []
      @multiplex_analyzers = []
      @resolve_type_proc = nil
      @object_from_id_proc = nil
      @id_from_object_proc = nil
      @type_error_proc = DefaultTypeError
      @parse_error_proc = DefaultParseError
      @instrumenters = Hash.new { |h, k| h[k] = [] }
      @lazy_methods = GraphQL::Execution::Lazy::LazyMethodMap.new
      @lazy_methods.set(GraphQL::Execution::Lazy, :value)
      @cursor_encoder = Base64Encoder
      # Default to the built-in execution strategy:
      @analysis_engine = GraphQL::Analysis
      @query_execution_strategy = self.class.default_execution_strategy
      @mutation_execution_strategy = self.class.default_execution_strategy
      @subscription_execution_strategy = self.class.default_execution_strategy
      @default_mask = GraphQL::Schema::NullMask
      @rebuilding_artifacts = false
      @context_class = GraphQL::Query::Context
      @introspection_namespace = nil
      @introspection_system = nil
      @interpreter = false
      @error_bubbling = false
      @disable_introspection_entry_points = false
    end

    # @return [Boolean] True if using the new {GraphQL::Execution::Interpreter}
    def interpreter?
      @interpreter
    end

    # @api private
    attr_writer :interpreter

    def inspect
      "#<#{self.class.name} ...>"
    end

    def initialize_copy(other)
      super
      @orphan_types = other.orphan_types.dup
      @directives = other.directives.dup
      @static_validator = GraphQL::StaticValidation::Validator.new(schema: self)
      @middleware = other.middleware.dup
      @query_analyzers = other.query_analyzers.dup
      @multiplex_analyzers = other.multiplex_analyzers.dup
      @tracers = other.tracers.dup
      @possible_types = GraphQL::Schema::PossibleTypes.new(self)

      @lazy_methods = other.lazy_methods.dup

      @instrumenters = Hash.new { |h, k| h[k] = [] }
      other.instrumenters.each do |key, insts|
        @instrumenters[key].concat(insts)
      end

      if other.rescues?
        @rescue_middleware = other.rescue_middleware
      end

      # This will be rebuilt when it's requested
      # or during a later `define` call
      @types = nil
      @introspection_system = nil
    end

    def rescue_from(*args, &block)
      rescue_middleware.rescue_from(*args, &block)
    end

    def remove_handler(*args, &block)
      rescue_middleware.remove_handler(*args, &block)
    end

    def using_ast_analysis?
      @analysis_engine == GraphQL::Analysis::AST
    end

    # For forwards-compatibility with Schema classes
    alias :graphql_definition :itself

    # Validate a query string according to this schema.
    # @param string_or_document [String, GraphQL::Language::Nodes::Document]
    # @return [Array<GraphQL::StaticValidation::Error >]
    def validate(string_or_document, rules: nil, context: nil)
      doc = if string_or_document.is_a?(String)
        GraphQL.parse(string_or_document)
      else
        string_or_document
      end
      query = GraphQL::Query.new(self, document: doc, context: context)
      validator_opts = { schema: self }
      rules && (validator_opts[:rules] = rules)
      validator = GraphQL::StaticValidation::Validator.new(validator_opts)
      res = validator.validate(query)
      res[:errors]
    end

    def define(**kwargs, &block)
      super
      ensure_defined
      # Assert that all necessary configs are present:
      validation_error = Validation.validate(self)
      validation_error && raise(NotImplementedError, validation_error)
      rebuild_artifacts

      @definition_error = nil
      nil
    rescue StandardError => err
      if @raise_definition_error || err.is_a?(CyclicalDefinitionError)
        raise
      else
        # Raise this error _later_ to avoid messing with Rails constant loading
        @definition_error = err
      end
      nil
    end

    # Attach `instrumenter` to this schema for instrumenting events of `instrumentation_type`.
    # @param instrumentation_type [Symbol]
    # @param instrumenter
    # @return [void]
    def instrument(instrumentation_type, instrumenter)
      @instrumenters[instrumentation_type] << instrumenter
      if instrumentation_type == :field
        rebuild_artifacts
      end
    end

    # @return [Array<GraphQL::BaseType>] The root types of this schema
    def root_types
      @root_types ||= begin
        rebuild_artifacts
        @root_types
      end
    end

    # @see [GraphQL::Schema::Warden] Restricted access to members of a schema
    # @return [GraphQL::Schema::TypeMap] `{ name => type }` pairs of types in this schema
    def types
      @types ||= begin
        rebuild_artifacts
        @types
      end
    end

    def get_type(type_name)
      @types[type_name]
    end

    # @api private
    def introspection_system
      @introspection_system ||= begin
        rebuild_artifacts
        @introspection_system
      end
    end

    # Returns a list of Arguments and Fields referencing a certain type
    # @param type_name [String]
    # @return [Hash]
    def references_to(type_name = nil)
      rebuild_artifacts unless defined?(@type_reference_map)
      if type_name
        @type_reference_map.fetch(type_name, [])
      else
        @type_reference_map
      end
    end

    # Returns a list of Union types in which a type is a member
    # @param type [GraphQL::ObjectType]
    # @return [Array<GraphQL::UnionType>] list of union types of which the type is a member
    def union_memberships(type)
      rebuild_artifacts unless defined?(@union_memberships)
      @union_memberships.fetch(type.name, [])
    end

    # Execute a query on itself. Raises an error if the schema definition is invalid.
    # @see {Query#initialize} for arguments.
    # @return [Hash] query result, ready to be serialized as JSON
    def execute(query_str = nil, **kwargs)
      if query_str
        kwargs[:query] = query_str
      end
      # Some of the query context _should_ be passed to the multiplex, too
      multiplex_context = if (ctx = kwargs[:context])
        {
          backtrace: ctx[:backtrace],
          tracers: ctx[:tracers],
        }
      else
        {}
      end
      # Since we're running one query, don't run a multiplex-level complexity analyzer
      all_results = multiplex([kwargs], max_complexity: nil, context: multiplex_context)
      all_results[0]
    end

    # Execute several queries on itself. Raises an error if the schema definition is invalid.
    # @example Run several queries at once
    #   context = { ... }
    #   queries = [
    #     { query: params[:query_1], variables: params[:variables_1], context: context },
    #     { query: params[:query_2], variables: params[:variables_2], context: context },
    #   ]
    #   results = MySchema.multiplex(queries)
    #   render json: {
    #     result_1: results[0],
    #     result_2: results[1],
    #   }
    #
    # @see {Query#initialize} for query keyword arguments
    # @see {Execution::Multiplex#run_queries} for multiplex keyword arguments
    # @param queries [Array<Hash>] Keyword arguments for each query
    # @param context [Hash] Multiplex-level context
    # @return [Array<Hash>] One result for each query in the input
    def multiplex(queries, **kwargs)
      with_definition_error_check {
        GraphQL::Execution::Multiplex.run_all(self, queries, **kwargs)
      }
    end

    # Search for a schema member using a string path
    # @example Finding a Field
    # Schema.find("Ensemble.musicians")
    #
    # @see {GraphQL::Schema::Finder} for more examples
    # @param path [String] A dot-separated path to the member
    # @raise [Schema::Finder::MemberNotFoundError] if path could not be found
    # @return [GraphQL::BaseType, GraphQL::Field, GraphQL::Argument, GraphQL::Directive] A GraphQL Schema Member
    def find(path)
      rebuild_artifacts unless defined?(@finder)
      @find_cache[path] ||= @finder.find(path)
    end

    # Resolve field named `field_name` for type `parent_type`.
    # Handles dynamic fields `__typename`, `__type` and `__schema`, too
    # @param parent_type [String, GraphQL::BaseType]
    # @param field_name [String]
    # @return [GraphQL::Field, nil] The field named `field_name` on `parent_type`
    # @see [GraphQL::Schema::Warden] Restricted access to members of a schema
    def get_field(parent_type, field_name)
      with_definition_error_check do
        parent_type_name = case parent_type
        when GraphQL::BaseType, Class, Module
          parent_type.graphql_name
        when String
          parent_type
        else
          raise "Unexpected parent_type: #{parent_type}"
        end

        defined_field = @instrumented_field_map[parent_type_name][field_name]
        if defined_field
          defined_field
        elsif parent_type == query && (entry_point_field = introspection_system.entry_point(name: field_name))
          entry_point_field
        elsif (dynamic_field = introspection_system.dynamic_field(name: field_name))
          dynamic_field
        else
          nil
        end
      end
    end

    # Fields for this type, after instrumentation is applied
    # @return [Hash<String, GraphQL::Field>]
    def get_fields(type)
      @instrumented_field_map[type.graphql_name]
    end

<<<<<<< HEAD

=======
>>>>>>> d6e1db7e
    def type_from_ast(ast_node, context:)
      GraphQL::Schema::TypeExpression.build_type(self.types, ast_node)
    end

    # @see [GraphQL::Schema::Warden] Restricted access to members of a schema
    # @param type_defn [GraphQL::InterfaceType, GraphQL::UnionType] the type whose members you want to retrieve
    # @return [Array<GraphQL::ObjectType>] types which belong to `type_defn` in this schema
    def possible_types(type_defn)
      @possible_types ||= GraphQL::Schema::PossibleTypes.new(self)
      @possible_types.possible_types(type_defn)
    end

    # @see [GraphQL::Schema::Warden] Resticted access to root types
    # @return [GraphQL::ObjectType, nil]
    def root_type_for_operation(operation)
      case operation
      when "query"
        query
      when "mutation"
        mutation
      when "subscription"
        subscription
      else
        raise ArgumentError, "unknown operation type: #{operation}"
      end
    end

    def execution_strategy_for_operation(operation)
      case operation
      when "query"
        query_execution_strategy
      when "mutation"
        mutation_execution_strategy
      when "subscription"
        subscription_execution_strategy
      else
        raise ArgumentError, "unknown operation type: #{operation}"
      end
    end

    # Determine the GraphQL type for a given object.
    # This is required for unions and interfaces (including Relay's `Node` interface)
    # @see [GraphQL::Schema::Warden] Restricted access to members of a schema
    # @param type [GraphQL::UnionType, GraphQL:InterfaceType] the abstract type which is being resolved
    # @param object [Any] An application object which GraphQL is currently resolving on
    # @param ctx [GraphQL::Query::Context] The context for the current query
    # @return [GraphQL::ObjectType] The type for exposing `object` in GraphQL
    def resolve_type(type, object, ctx = :__undefined__)
      check_resolved_type(type, object, ctx) do |ok_type, ok_object, ok_ctx|
        if @resolve_type_proc.nil?
          raise(NotImplementedError, "Can't determine GraphQL type for: #{ok_object.inspect}, define `resolve_type (type, obj, ctx) -> { ... }` inside `Schema.define`.")
        end
        @resolve_type_proc.call(ok_type, ok_object, ok_ctx)
      end
    end

    # This is a compatibility hack so that instance-level and class-level
    # methods can get correctness checks without calling one another
    # @api private
    def check_resolved_type(type, object, ctx = :__undefined__)
      if ctx == :__undefined__
        # Old method signature
        ctx = object
        object = type
        type = nil
      end

      if object.is_a?(GraphQL::Schema::Object)
        object = object.object
      end

      if type.respond_to?(:graphql_definition)
        type = type.graphql_definition
      end

      # Prefer a type-local function; fall back to the schema-level function
      type_proc = type && type.resolve_type_proc
      type_result = if type_proc
        type_proc.call(object, ctx)
      else
        yield(type, object, ctx)
      end

      if type_result.nil?
        nil
      else
        after_lazy(type_result) do |resolved_type_result|
          if resolved_type_result.respond_to?(:graphql_definition)
            resolved_type_result = resolved_type_result.graphql_definition
          end
          if !resolved_type_result.is_a?(GraphQL::BaseType)
            type_str = "#{resolved_type_result} (#{resolved_type_result.class.name})"
            raise "resolve_type(#{object}) returned #{type_str}, but it should return a GraphQL type"
          else
            resolved_type_result
          end
        end
      end
    end

    def resolve_type=(new_resolve_type_proc)
      callable = GraphQL::BackwardsCompatibility.wrap_arity(new_resolve_type_proc, from: 2, to: 3, last: true, name: "Schema#resolve_type(type, obj, ctx)")
      @resolve_type_proc = callable
    end

    # Fetch an application object by its unique id
    # @param id [String] A unique identifier, provided previously by this GraphQL schema
    # @param ctx [GraphQL::Query::Context] The context for the current query
    # @return [Any] The application object identified by `id`
    def object_from_id(id, ctx)
      if @object_from_id_proc.nil?
        raise(NotImplementedError, "Can't fetch an object for id \"#{id}\" because the schema's `object_from_id (id, ctx) -> { ... }` function is not defined")
      else
        @object_from_id_proc.call(id, ctx)
      end
    end

    # @param new_proc [#call] A new callable for fetching objects by ID
    def object_from_id=(new_proc)
      @object_from_id_proc = new_proc
    end

    # When we encounter a type error during query execution, we call this hook.
    #
    # You can use this hook to write a log entry,
    # add a {GraphQL::ExecutionError} to the response (with `ctx.add_error`)
    # or raise an exception and halt query execution.
    #
    # @example A `nil` is encountered by a non-null field
    #   type_error ->(err, query_ctx) {
    #     err.is_a?(GraphQL::InvalidNullError) # => true
    #   }
    #
    # @example An object doesn't resolve to one of a {UnionType}'s members
    #   type_error ->(err, query_ctx) {
    #     err.is_a?(GraphQL::UnresolvedTypeError) # => true
    #   }
    #
    # @see {DefaultTypeError} is the default behavior.
    # @param err [GraphQL::TypeError] The error encountered during execution
    # @param ctx [GraphQL::Query::Context] The context for the field where the error occurred
    # @return void
    def type_error(err, ctx)
      @type_error_proc.call(err, ctx)
    end

    # @param new_proc [#call] A new callable for handling type errors during execution
    def type_error=(new_proc)
      @type_error_proc = new_proc
    end

    # Can't delegate to `class`
    alias :_schema_class :class
    def_delegators :_schema_class, :unauthorized_object, :unauthorized_field, :inaccessible_fields
    def_delegators :_schema_class, :directive


    # Given this schema member, find the class-based definition object
    # whose `method_name` should be treated as an application hook
    # @see {.visible?}
    # @see {.accessible?}
    def call_on_type_class(member, method_name, context, default:)
      member = if member.respond_to?(:type_class)
        member.type_class
      else
        member
      end

      if member.respond_to?(:relay_node_type) && (t = member.relay_node_type)
        member = t
      end

      if member.respond_to?(method_name)
        member.public_send(method_name, context)
      else
        default
      end
    end

    def visible?(member, context)
      call_on_type_class(member, :visible?, context, default: true)
    end

    def accessible?(member, context)
      call_on_type_class(member, :accessible?, context, default: true)
    end

    # A function to call when {#execute} receives an invalid query string
    #
    # @see {DefaultParseError} is the default behavior.
    # @param err [GraphQL::ParseError] The error encountered during parsing
    # @param ctx [GraphQL::Query::Context] The context for the query where the error occurred
    # @return void
    def parse_error(err, ctx)
      @parse_error_proc.call(err, ctx)
    end

    # @param new_proc [#call] A new callable for handling parse errors during execution
    def parse_error=(new_proc)
      @parse_error_proc = new_proc
    end

    # Get a unique identifier from this object
    # @param object [Any] An application object
    # @param type [GraphQL::BaseType] The current type definition
    # @param ctx [GraphQL::Query::Context] the context for the current query
    # @return [String] a unique identifier for `object` which clients can use to refetch it
    def id_from_object(object, type, ctx)
      if @id_from_object_proc.nil?
        raise(NotImplementedError, "Can't generate an ID for #{object.inspect} of type #{type}, schema's `id_from_object` must be defined")
      else
        @id_from_object_proc.call(object, type, ctx)
      end
    end

    # @param new_proc [#call] A new callable for generating unique IDs
    def id_from_object=(new_proc)
      @id_from_object_proc = new_proc
    end

    # Create schema with the result of an introspection query.
    # @param introspection_result [Hash] A response from {GraphQL::Introspection::INTROSPECTION_QUERY}
    # @return [GraphQL::Schema] the schema described by `input`
    def self.from_introspection(introspection_result)
      GraphQL::Schema::Loader.load(introspection_result)
    end

    # Create schema from an IDL schema or file containing an IDL definition.
    # @param definition_or_path [String] A schema definition string, or a path to a file containing the definition
    # @param default_resolve [<#call(type, field, obj, args, ctx)>] A callable for handling field resolution
    # @param parser [Object] An object for handling definition string parsing (must respond to `parse`)
    # @param using [Hash] Plugins to attach to the created schema with `use(key, value)`
    # @param interpreter [Boolean] If false, the legacy {Execution::Execute} runtime will be used
    # @return [Class] the schema described by `document`
    def self.from_definition(definition_or_path, default_resolve: BuildFromDefinition::DefaultResolve, interpreter: true, parser: BuildFromDefinition::DefaultParser, using: {})
      # If the file ends in `.graphql`, treat it like a filepath
      definition = if definition_or_path.end_with?(".graphql")
        File.read(definition_or_path)
      else
        definition_or_path
      end
      GraphQL::Schema::BuildFromDefinition.from_definition(definition, default_resolve: default_resolve, parser: parser, using: using, interpreter: interpreter)
    end

    # Error that is raised when [#Schema#from_definition] is passed an invalid schema definition string.
    class InvalidDocumentError < Error; end;

    # @return [Symbol, nil] The method name to lazily resolve `obj`, or nil if `obj`'s class wasn't registered wtih {#lazy_resolve}.
    def lazy_method_name(obj)
      @lazy_methods.get(obj)
    end

    # @return [Boolean] True if this object should be lazily resolved
    def lazy?(obj)
      !!lazy_method_name(obj)
    end

    # Return the GraphQL IDL for the schema
    # @param context [Hash]
    # @param only [<#call(member, ctx)>]
    # @param except [<#call(member, ctx)>]
    # @return [String]
    def to_definition(only: nil, except: nil, context: {})
      GraphQL::Schema::Printer.print_schema(self, only: only, except: except, context: context)
    end

    # Return the GraphQL::Language::Document IDL AST for the schema
    # @return [GraphQL::Language::Document]
    def to_document
      GraphQL::Language::DocumentFromSchemaDefinition.new(self).document
    end

    # Return the Hash response of {Introspection::INTROSPECTION_QUERY}.
    # @param context [Hash]
    # @param only [<#call(member, ctx)>]
    # @param except [<#call(member, ctx)>]
    # @return [Hash] GraphQL result
    def as_json(only: nil, except: nil, context: {})
      execute(Introspection::INTROSPECTION_QUERY, only: only, except: except, context: context).to_h
    end

    # Returns the JSON response of {Introspection::INTROSPECTION_QUERY}.
    # @see {#as_json}
    # @return [String]
    def to_json(*args)
      JSON.pretty_generate(as_json(*args))
    end

    def new_connections?
      !!connections
    end

    attr_accessor :connections

    class << self
      extend Forwardable
      # For compatibility, these methods all:
      # - Cause the Schema instance to be created, if it hasn't been created yet
      # - Delegate to that instance
      # Eventually, the methods will be moved into this class, removing the need for the singleton.
      def_delegators :graphql_definition,
        # Execution
        :execution_strategy_for_operation,
        :validate, :multiplex_analyzers,
        # Configuration
        :max_complexity=, :max_depth=,
        :metadata, :redefine,
        :id_from_object_proc, :object_from_id_proc,
        :id_from_object=, :object_from_id=,
        :remove_handler

      # @return [GraphQL::Subscriptions]
      attr_accessor :subscriptions

      # Returns the JSON response of {Introspection::INTROSPECTION_QUERY}.
      # @see {#as_json}
      # @return [String]
      def to_json(*args)
        JSON.pretty_generate(as_json(*args))
      end

      # Return the Hash response of {Introspection::INTROSPECTION_QUERY}.
      # @param context [Hash]
      # @param only [<#call(member, ctx)>]
      # @param except [<#call(member, ctx)>]
      # @return [Hash] GraphQL result
      def as_json(only: nil, except: nil, context: {})
        execute(Introspection::INTROSPECTION_QUERY, only: only, except: except, context: context).to_h
      end

      # Return the GraphQL IDL for the schema
      # @param context [Hash]
      # @param only [<#call(member, ctx)>]
      # @param except [<#call(member, ctx)>]
      # @return [String]
      def to_definition(only: nil, except: nil, context: {})
        GraphQL::Schema::Printer.print_schema(self, only: only, except: except, context: context)
      end

      # Return the GraphQL::Language::Document IDL AST for the schema
      # @return [GraphQL::Language::Document]
      def to_document
        GraphQL::Language::DocumentFromSchemaDefinition.new(self).document
      end

      def find(path)
        if !@finder
          @find_cache = {}
          @finder ||= GraphQL::Schema::Finder.new(self)
        end
        @find_cache[path] ||= @finder.find(path)
      end

      def graphql_definition
        @graphql_definition ||= to_graphql
      end

      def default_filter
        GraphQL::Filter.new(except: default_mask)
      end

      def default_mask(new_mask = nil)
        if new_mask
          @own_default_mask = new_mask
        else
          @own_default_mask || find_inherited_value(:default_mask, Schema::NullMask)
        end
      end

      def static_validator
        GraphQL::StaticValidation::Validator.new(schema: self)
      end

      def use(plugin, options = {})
        if options.any?
          plugin.use(self, options)
        else
          plugin.use(self)
        end
        own_plugins << [plugin, options]
      end

      def plugins
        find_inherited_value(:plugins, EMPTY_ARRAY) + own_plugins
      end

      def to_graphql
        schema_defn = self.new
        schema_defn.raise_definition_error = true
        schema_defn.query = query && query.graphql_definition
        schema_defn.mutation = mutation && mutation.graphql_definition
        schema_defn.subscription = subscription && subscription.graphql_definition
        schema_defn.max_complexity = max_complexity
        schema_defn.error_bubbling = error_bubbling
        schema_defn.max_depth = max_depth
        schema_defn.default_max_page_size = default_max_page_size
        schema_defn.orphan_types = orphan_types.map(&:graphql_definition)
        schema_defn.disable_introspection_entry_points = disable_introspection_entry_points?

        prepped_dirs = {}
        directives.each { |k, v| prepped_dirs[k] = v.graphql_definition}
        schema_defn.directives = prepped_dirs
        schema_defn.introspection_namespace = introspection
        schema_defn.resolve_type = method(:resolve_type)
        schema_defn.object_from_id = method(:object_from_id)
        schema_defn.id_from_object = method(:id_from_object)
        schema_defn.type_error = method(:type_error)
        schema_defn.context_class = context_class
        schema_defn.cursor_encoder = cursor_encoder
        schema_defn.tracers.concat(tracers)
        schema_defn.query_analyzers.concat(query_analyzers)

        schema_defn.middleware.concat(all_middleware)
        schema_defn.multiplex_analyzers.concat(multiplex_analyzers)
        schema_defn.query_execution_strategy = query_execution_strategy
        schema_defn.mutation_execution_strategy = mutation_execution_strategy
        schema_defn.subscription_execution_strategy = subscription_execution_strategy
        schema_defn.default_mask = default_mask
        instrumenters.each do |step, insts|
          insts.each do |inst|
            schema_defn.instrumenters[step] << inst
          end
        end

        lazy_methods.each do |lazy_class, value_method|
          schema_defn.lazy_methods.set(lazy_class, value_method)
        end

        rescues.each do |err_class, handler|
          schema_defn.rescue_from(err_class, &handler)
        end

        schema_defn.subscriptions ||= self.subscriptions

        if !schema_defn.interpreter?
          schema_defn.instrumenters[:query] << GraphQL::Schema::Member::Instrumentation
        end
        schema_defn.send(:rebuild_artifacts)

        schema_defn
      end

      # Build a map of `{ name => type }` and return it
      # @return [Hash<String => Class>] A dictionary of type classes by their GraphQL name
      # @see get_type Which is more efficient for finding _one type_ by name, because it doesn't merge hashes.
      def types
        non_introspection_types.merge(introspection_system.types)
      end

      # @param type_name [String]
      # @return [Module, nil] A type, or nil if there's no type called `type_name`
      def get_type(type_name)
        own_types[type_name] ||
          introspection_system.types[type_name] ||
          find_inherited_value(:types, EMPTY_HASH)[type_name]
      end

      # @return [GraphQL::Pagination::Connections] if installed
      attr_accessor :connections

      def new_connections?
        !!connections
      end

      def query(new_query_object = nil)
        if new_query_object
          if @query_object
            raise GraphQL::Error, "Second definition of `query(...)` (#{new_query_object.inspect}) is invalid, already configured with #{@query_object.inspect}"
          else
            @query_object = new_query_object
            add_type_and_traverse(new_query_object, root: true)
            nil
          end
        else
          @query_object || find_inherited_value(:query)
        end
      end

      def mutation(new_mutation_object = nil)
        if new_mutation_object
          if @mutation_object
            raise GraphQL::Error, "Second definition of `mutation(...)` (#{new_mutation_object.inspect}) is invalid, already configured with #{@mutation_object.inspect}"
          else
            @mutation_object = new_mutation_object
            add_type_and_traverse(new_mutation_object, root: true)
            nil
          end
        else
          @mutation_object || find_inherited_value(:mutation)
        end
      end

      def subscription(new_subscription_object = nil)
        if new_subscription_object
          if @subscription_object
            raise GraphQL::Error, "Second definition of `subscription(...)` (#{new_subscription_object.inspect}) is invalid, already configured with #{@subscription_object.inspect}"
          else
            @subscription_object = new_subscription_object
            add_type_and_traverse(new_subscription_object, root: true)
            nil
          end
        else
          @subscription_object || find_inherited_value(:subscription)
        end
      end

      # @see [GraphQL::Schema::Warden] Resticted access to root types
      # @return [GraphQL::ObjectType, nil]
      def root_type_for_operation(operation)
        case operation
        when "query"
          query
        when "mutation"
          mutation
        when "subscription"
          subscription
        else
          raise ArgumentError, "unknown operation type: #{operation}"
        end
      end

      def root_types
        @root_types
      end

      # @param type [Module] The type definition whose possible types you want to see
      # @return [Hash<String, Module>] All possible types, if no `type` is given.
      # @return [Array<Module>] Possible types for `type`, if it's given.
      def possible_types(type = nil)
        if type
          own_possible_types[type.graphql_name] ||
            find_inherited_value(:possible_types, EMPTY_HASH)[type.graphql_name] ||
            EMPTY_ARRAY
        else
          find_inherited_value(:possible_types, EMPTY_HASH)
            .merge(own_possible_types)
            .merge(introspection_system.possible_types)
        end
      end

      def union_memberships(type = nil)
        if type
          own_um = own_union_memberships.fetch(type.graphql_name, EMPTY_ARRAY)
          inherited_um = find_inherited_value(:union_memberships, EMPTY_HASH).fetch(type.graphql_name, EMPTY_ARRAY)
          own_um + inherited_um
        else
          joined_um = own_union_memberships.dup
          find_inherited_value(:union_memberhips, EMPTY_HASH).each do |k, v|
            um = joined_um[k] ||= []
            um.concat(v)
          end
          joined_um
        end
      end

      def references_to(to_type = nil, from: nil)
        @own_references_to ||= Hash.new { |h, k| h[k] = [] }
        if to_type
          if !to_type.is_a?(String)
            to_type = to_type.graphql_name
          end

          if from
            @own_references_to[to_type] << from
          else
            own_refs = @own_references_to[to_type]
            inherited_refs = find_inherited_value(:references_to, EMPTY_HASH)[to_type] || EMPTY_ARRAY
            own_refs + inherited_refs
          end
        else
          find_inherited_value(:references_to, EMPTY_HASH).merge(@own_references_to)
        end
      end

      def type_from_ast(ast_node, context: nil)
        type_map = context ? context.warden.types : self.types
        GraphQL::Schema::TypeExpression.build_type(type_map, ast_node)
      end

      def get_field(type_or_name, field_name)
        parent_type = case type_or_name
        when LateBoundType
          get_type(type_or_name.name)
        when String
          get_type(type_or_name)
        when Module
          type_or_name
        else
          raise ArgumentError, "unexpected field owner for #{field_name.inspect}: #{type_or_name.inspect} (#{type_or_name.class})"
        end

        if parent_type.kind.fields? && (field = parent_type.get_field(field_name))
          field
        elsif parent_type == query && (entry_point_field = introspection_system.entry_point(name: field_name))
          entry_point_field
        elsif (dynamic_field = introspection_system.dynamic_field(name: field_name))
          dynamic_field
        else
          nil
        end
      end

      def get_fields(type)
        type.fields
      end

      def introspection(new_introspection_namespace = nil)
        if new_introspection_namespace
          @introspection = new_introspection_namespace
          # reset this cached value:
          @introspection_system = nil
        else
          @introspection || find_inherited_value(:introspection)
        end
      end

      def introspection_system
        if !@introspection_system
          @introspection_system = Schema::IntrospectionSystem.new(self)
          @introspection_system.resolve_late_bindings
        end
        @introspection_system
      end

      def cursor_encoder(new_encoder = nil)
        if new_encoder
          @cursor_encoder = new_encoder
        end
        @cursor_encoder || find_inherited_value(:cursor_encoder, Base64Encoder)
      end

      def default_max_page_size(new_default_max_page_size = nil)
        if new_default_max_page_size
          @default_max_page_size = new_default_max_page_size
        else
          @default_max_page_size || find_inherited_value(:default_max_page_size)
        end
      end

      def query_execution_strategy(new_query_execution_strategy = nil)
        if new_query_execution_strategy
          @query_execution_strategy = new_query_execution_strategy
        else
          @query_execution_strategy || find_inherited_value(:query_execution_strategy, self.default_execution_strategy)
        end
      end

      def mutation_execution_strategy(new_mutation_execution_strategy = nil)
        if new_mutation_execution_strategy
          @mutation_execution_strategy = new_mutation_execution_strategy
        else
          @mutation_execution_strategy || find_inherited_value(:mutation_execution_strategy, self.default_execution_strategy)
        end
      end

      def subscription_execution_strategy(new_subscription_execution_strategy = nil)
        if new_subscription_execution_strategy
          @subscription_execution_strategy = new_subscription_execution_strategy
        else
          @subscription_execution_strategy || find_inherited_value(:subscription_execution_strategy, self.default_execution_strategy)
        end
      end

      def max_complexity(max_complexity = nil)
        if max_complexity
          @max_complexity = max_complexity
        else
          @max_complexity || find_inherited_value(:max_complexity)
        end
      end

      attr_writer :analysis_engine

      def analysis_engine
        @analysis_engine || find_inherited_value(:analysis_engine, GraphQL::Analysis)
      end

      def using_ast_analysis?
        analysis_engine == GraphQL::Analysis::AST
      end

      def interpreter?
        if defined?(@interpreter)
          @interpreter
        else
          find_inherited_value(:interpreter?, false)
        end
      end

      attr_writer :interpreter

      def error_bubbling(new_error_bubbling = nil)
        if !new_error_bubbling.nil?
          @error_bubbling = new_error_bubbling
        else
          @error_bubbling.nil? ? find_inherited_value(:error_bubbling) : @error_bubbling
        end
      end

      attr_writer :error_bubbling

      def max_depth(new_max_depth = nil)
        if new_max_depth
          @max_depth = new_max_depth
        else
          @max_depth || find_inherited_value(:max_depth)
        end
      end

      def disable_introspection_entry_points
        @disable_introspection_entry_points = true
        # TODO: this clears the cache made in `def types`. But this is not a great solution.
        @introspection_system = nil
      end

      def disable_introspection_entry_points?
        if instance_variable_defined?(:@disable_introspection_entry_points)
          @disable_introspection_entry_points
        else
          find_inherited_value(:disable_introspection_entry_points?, false)
        end
      end

      def orphan_types(*new_orphan_types)
        if new_orphan_types.any?
          new_orphan_types = new_orphan_types.flatten
          add_type_and_traverse(new_orphan_types, root: false)
          @orphan_types = new_orphan_types
          own_orphan_types.concat(new_orphan_types.flatten)
        end

        find_inherited_value(:orphan_types, EMPTY_ARRAY) + own_orphan_types
      end

      def default_execution_strategy
        if superclass <= GraphQL::Schema
          superclass.default_execution_strategy
        else
          @default_execution_strategy ||= GraphQL::Execution::Execute
        end
      end

      def context_class(new_context_class = nil)
        if new_context_class
          @context_class = new_context_class
        else
          @context_class || find_inherited_value(:context_class, GraphQL::Query::Context)
        end
      end

      def rescue_from(*err_classes, &handler_block)
        err_classes.each do |err_class|
          own_rescues[err_class] = handler_block
        end
      end

      # rubocop:disable Lint/DuplicateMethods
      module ResolveTypeWithType
        def resolve_type(type, obj, ctx)
          first_resolved_type = if type.is_a?(Module) && type.respond_to?(:resolve_type)
            type.resolve_type(obj, ctx)
          else
            super
          end

          after_lazy(first_resolved_type) do |resolved_type|
            if resolved_type.nil? || (resolved_type.is_a?(Module) && resolved_type.respond_to?(:kind)) || resolved_type.is_a?(GraphQL::BaseType)
              resolved_type
            else
              raise ".resolve_type should return a type definition, but got #{resolved_type.inspect} (#{resolved_type.class}) from `resolve_type(#{type}, #{obj}, #{ctx})`"
            end
          end
        end
      end

      def resolve_type(type, obj, ctx)
        if type.kind.object?
          type
        else
          raise NotImplementedError, "#{self.name}.resolve_type(type, obj, ctx) must be implemented to use Union types or Interface types (tried to resolve: #{type.name})"
        end
      end
      # rubocop:enable Lint/DuplicateMethods

      def inherited(child_class)
        if self == GraphQL::Schema
          child_class.directives(default_directives.values)
        end
        child_class.singleton_class.prepend(ResolveTypeWithType)
        super
      end

      def rescues
        find_inherited_value(:rescues, EMPTY_HASH).merge(own_rescues)
      end

      def object_from_id(node_id, ctx)
        raise NotImplementedError, "#{self.name}.object_from_id(node_id, ctx) must be implemented to load by ID (tried to load from id `#{node_id}`)"
      end

      def id_from_object(object, type, ctx)
        raise NotImplementedError, "#{self.name}.id_from_object(object, type, ctx) must be implemented to create global ids (tried to create an id for `#{object.inspect}`)"
      end

      def visible?(member, ctx)
        member.visible?(ctx)
      end

      def accessible?(member, ctx)
        member.accessible?(ctx)
      end

      # This hook is called when a client tries to access one or more
      # fields that fail the `accessible?` check.
      #
      # By default, an error is added to the response. Override this hook to
      # track metrics or return a different error to the client.
      #
      # @param error [InaccessibleFieldsError] The analysis error for this check
      # @return [AnalysisError, nil] Return an error to skip the query
      def inaccessible_fields(error)
        error
      end

      # This hook is called when an object fails an `authorized?` check.
      # You might report to your bug tracker here, so you can correct
      # the field resolvers not to return unauthorized objects.
      #
      # By default, this hook just replaces the unauthorized object with `nil`.
      #
      # Whatever value is returned from this method will be used instead of the
      # unauthorized object (accessible as `unauthorized_error.object`). If an
      # error is raised, then `nil` will be used.
      #
      # If you want to add an error to the `"errors"` key, raise a {GraphQL::ExecutionError}
      # in this hook.
      #
      # @param unauthorized_error [GraphQL::UnauthorizedError]
      # @return [Object] The returned object will be put in the GraphQL response
      def unauthorized_object(unauthorized_error)
        nil
      end

      # This hook is called when a field fails an `authorized?` check.
      #
      # By default, this hook implements the same behavior as unauthorized_object.
      #
      # Whatever value is returned from this method will be used instead of the
      # unauthorized field . If an error is raised, then `nil` will be used.
      #
      # If you want to add an error to the `"errors"` key, raise a {GraphQL::ExecutionError}
      # in this hook.
      #
      # @param unauthorized_error [GraphQL::UnauthorizedFieldError]
      # @return [Field] The returned field will be put in the GraphQL response
      def unauthorized_field(unauthorized_error)
        unauthorized_object(unauthorized_error)
      end

      def type_error(type_err, ctx)
        DefaultTypeError.call(type_err, ctx)
      end

      # A function to call when {#execute} receives an invalid query string
      #
      # The default is to add the error to `context.errors`
      # @param err [GraphQL::ParseError] The error encountered during parsing
      # @param ctx [GraphQL::Query::Context] The context for the query where the error occurred
      # @return void
      def parse_error(parse_err, ctx)
        ctx.errors.push(parse_err)
      end

      def lazy_resolve(lazy_class, value_method)
        lazy_methods.set(lazy_class, value_method)
      end

      def instrument(instrument_step, instrumenter, options = {})
        step = if instrument_step == :field && options[:after_built_ins]
          :field_after_built_ins
        else
          instrument_step
        end

        own_instrumenters[step] << instrumenter
      end

      # Add several directives at once
      # @param new_directives [Class]
      def directives(new_directives = nil)
        if new_directives
          new_directives.each { |d| directive(d) }
        end

        find_inherited_value(:directives, default_directives).merge(own_directives)
      end

      # Attach a single directive to this schema
      # @param new_directive [Class]
      def directive(new_directive)
        add_type_and_traverse(new_directive, root: false)
        own_directives[new_directive.graphql_name] = new_directive
      end

      def default_directives
        {
          "include" => GraphQL::Schema::Directive::Include,
          "skip" => GraphQL::Schema::Directive::Skip,
          "deprecated" => GraphQL::Schema::Directive::Deprecated,
        }
      end

      def tracer(new_tracer)
        own_tracers << new_tracer
      end

      def tracers
        find_inherited_value(:tracers, EMPTY_ARRAY) + own_tracers
      end

      def query_analyzer(new_analyzer)
        if new_analyzer == GraphQL::Authorization::Analyzer
          warn("The Authorization query analyzer is deprecated. Authorizing at query runtime is generally a better idea.")
        end
        own_query_analyzers << new_analyzer
      end

      def query_analyzers
        find_inherited_value(:query_analyzers, EMPTY_ARRAY) + own_query_analyzers
      end

      def middleware(new_middleware = nil)
        if new_middleware
          own_middleware << new_middleware
        else
          # TODO make sure this is cached when running a query
          MiddlewareChain.new(steps: all_middleware, final_step: GraphQL::Execution::Execute::FieldResolveStep)
        end
      end

      def multiplex_analyzer(new_analyzer)
        own_multiplex_analyzers << new_analyzer
      end

      def multiplex_analyzers
        find_inherited_value(:multiplex_analyzers, EMPTY_ARRAY) + own_multiplex_analyzers
      end

      # Execute a query on itself.
      # @see {Query#initialize} for arguments.
      # @return [Hash] query result, ready to be serialized as JSON
      def execute(query_str = nil, **kwargs)
        if query_str
          kwargs[:query] = query_str
        end
        # Some of the query context _should_ be passed to the multiplex, too
        multiplex_context = if (ctx = kwargs[:context])
          {
            backtrace: ctx[:backtrace],
            tracers: ctx[:tracers],
          }
        else
          {}
        end
        # Since we're running one query, don't run a multiplex-level complexity analyzer
        all_results = multiplex([kwargs], max_complexity: nil, context: multiplex_context)
        all_results[0]
      end

      # Execute several queries on itself, concurrently.
      #
      # @example Run several queries at once
      #   context = { ... }
      #   queries = [
      #     { query: params[:query_1], variables: params[:variables_1], context: context },
      #     { query: params[:query_2], variables: params[:variables_2], context: context },
      #   ]
      #   results = MySchema.multiplex(queries)
      #   render json: {
      #     result_1: results[0],
      #     result_2: results[1],
      #   }
      #
      # @see {Query#initialize} for query keyword arguments
      # @see {Execution::Multiplex#run_queries} for multiplex keyword arguments
      # @param queries [Array<Hash>] Keyword arguments for each query
      # @param context [Hash] Multiplex-level context
      # @return [Array<Hash>] One result for each query in the input
      def multiplex(queries, **kwargs)
        schema = if interpreter?
          self
        else
          graphql_definition
        end
        GraphQL::Execution::Multiplex.run_all(schema, queries, **kwargs)
      end

      def instrumenters
        inherited_instrumenters = find_inherited_value(:instrumenters) || Hash.new { |h,k| h[k] = [] }
        inherited_instrumenters.merge(own_instrumenters) do |_step, inherited, own|
          inherited + own
        end
      end

      # Call the given block at the right time, either:
      # - Right away, if `value` is not registered with `lazy_resolve`
      # - After resolving `value`, if it's registered with `lazy_resolve` (eg, `Promise`)
      # @api private
      def after_lazy(value)
        if lazy?(value)
          GraphQL::Execution::Lazy.new do
            result = sync_lazy(value)
            # The returned result might also be lazy, so check it, too
            after_lazy(result) do |final_result|
              yield(final_result) if block_given?
            end
          end
        else
          yield(value) if block_given?
        end
      end

      # Override this method to handle lazy objects in a custom way.
      # @param value [Object] an instance of a class registered with {.lazy_resolve}
      # @param ctx [GraphQL::Query::Context] the context for this query
      # @return [Object] A GraphQL-ready (non-lazy) object
      def sync_lazy(value)
        lazy_method = lazy_method_name(value)
        if lazy_method
          synced_value = value.public_send(lazy_method)
          sync_lazy(synced_value)
        else
          value
        end
      end

      # @return [Symbol, nil] The method name to lazily resolve `obj`, or nil if `obj`'s class wasn't registered wtih {#lazy_resolve}.
      def lazy_method_name(obj)
        lazy_methods.get(obj)
      end

      # @return [Boolean] True if this object should be lazily resolved
      def lazy?(obj)
        !!lazy_method_name(obj)
      end

      private

      def lazy_methods
        if !defined?(@lazy_methods)
          if inherited_map = find_inherited_value(:lazy_methods)
            # this isn't _completely_ inherited :S (Things added after `dup` won't work)
            @lazy_methods = inherited_map.dup
          else
            @lazy_methods = GraphQL::Execution::Lazy::LazyMethodMap.new
            @lazy_methods.set(GraphQL::Execution::Lazy, :value)
          end
        end
        @lazy_methods
      end

      def own_types
        @own_types ||= {}
      end

      def non_introspection_types
        find_inherited_value(:non_introspection_types, EMPTY_HASH).merge(own_types)
      end

      def own_plugins
        @own_plugins ||= []
      end

      def own_rescues
        @own_rescues ||= {}
      end

      def own_orphan_types
        @own_orphan_types ||= []
      end

      def own_possible_types
        @own_possible_types ||= {}
      end

      def own_union_memberships
        @own_union_memberships ||= {}
      end

      def own_directives
        @own_directives ||= {}
      end

      def own_instrumenters
        @own_instrumenters ||= Hash.new { |h,k| h[k] = [] }
      end

      def own_tracers
        @own_tracers ||= []
      end

      def own_query_analyzers
        @defined_query_analyzers ||= []
      end

      def all_middleware
        find_inherited_value(:all_middleware, EMPTY_ARRAY) + own_middleware
      end

      def own_middleware
        @own_middleware ||= []
      end

      def own_multiplex_analyzers
        @own_multiplex_analyzers ||= []
      end

      # @param t [Module, Array<Module>]
      # @return [void]
      def add_type_and_traverse(t, root:)
        if root
          @root_types ||= []
          @root_types << t
        end
        late_types = []
        new_types = Array(t)
        new_types.each { |t| add_type(t, owner: nil, late_types: late_types) }
        missed_late_types = 0
        while (late_type_vals = late_types.shift)
          type_owner, lt = late_type_vals
          if lt.is_a?(String)
            type = Member::BuildType.constantize(lt)
            # Reset the counter, since we might succeed next go-round
            missed_late_types = 0
            update_type_owner(type_owner, type)
            add_type(type, owner: type_owner, late_types: late_types)
          elsif lt.is_a?(LateBoundType)
            if (type = get_type(lt.graphql_name))
              # Reset the counter, since we might succeed next go-round
              missed_late_types = 0
              update_type_owner(type_owner, type)
              add_type(type, owner: type_owner, late_types: late_types)
            else
              missed_late_types += 1
              # Add it back to the list, maybe we'll be able to resolve it later.
              late_types << [type_owner, lt]
              if missed_late_types == late_types.size
                # We've looked at all of them and haven't resolved one.
                raise UnresolvedLateBoundTypeError.new(type: lt)
              else
                # Try the next one
              end
            end
          else
            raise ArgumentError, "Unexpected late type: #{lt.inspect}"
          end
        end
        nil
      end

      def update_type_owner(owner, type)
        case owner
        when Class
          if owner.kind.union?
            # It's a union with possible_types
            # Replace the item by class name
            new_possible_types = owner.possible_types.map { |t|
              if t.is_a?(String) && (t == type.name)
                # This is a match of Ruby class names, not graphql names,
                # since strings are used to refer to constants.
                type
              elsif t.is_a?(LateBoundType) && t.graphql_name == type.graphql_name
                type
              else
                t
              end
            }
            owner.possible_types(*new_possible_types)
            own_possible_types[owner.graphql_name] = owner.possible_types
          elsif type.kind.interface? && owner.kind.object?
            new_interfaces = owner.interfaces.map do |t|
              if t.is_a?(String) && t == type.graphql_name
                type
              elsif t.is_a?(LateBoundType) && t.graphql_name == type.graphql_name
                type
              else
                t
              end
            end
            owner.implements(*new_interfaces)
          end

        when nil
          # It's a root type
          own_types[type.graphql_name] = type
        when GraphQL::Schema::Field, GraphQL::Schema::Argument
          orig_type = owner.type
          # Apply list/non-null wrapper as needed
          if orig_type.respond_to?(:of_type)
            transforms = []
            while (orig_type.respond_to?(:of_type))
              if orig_type.kind.non_null?
                transforms << :to_non_null_type
              elsif orig_type.kind.list?
                transforms << :to_list_type
              else
                raise "Invariant: :of_type isn't non-null or list"
              end
              orig_type = orig_type.of_type
            end
            transforms.reverse_each { |t| type = type.public_send(t) }
          end
          owner.type = type
        else
          raise "Unexpected update: #{owner.inspect} #{type.inspect}"
        end
      end

      def add_type(type, owner:, late_types:)
        if type.respond_to?(:metadata) && type.metadata.is_a?(Hash)
          type_class = type.metadata[:type_class]
          if type_class.nil?
            raise ArgumentError, "Can't add legacy type: #{type} (#{type.class})"
          else
            type = type_class
          end
        elsif type.is_a?(String) || type.is_a?(GraphQL::Schema::LateBoundType)
          late_types << [owner, type]
          return
        end

        if owner.is_a?(Class) && owner < GraphQL::Schema::Union
          um = own_union_memberships[type.graphql_name] ||= []
          um << owner
        end

        if (prev_type = get_type(type.graphql_name))
          if prev_type != type
            raise ArgumentError, "Conflicting type definitions for `#{type.graphql_name}`: #{prev_type} (#{prev_type.class}), #{type} #{type.class}"
          else
            # This type was already added
          end
        elsif type.is_a?(Class) && type < GraphQL::Schema::Directive
          type.arguments.each do |_name, arg|
            arg_type = arg.type.unwrap
            references_to(arg_type, from: arg)
            add_type(arg_type, owner: arg, late_types: late_types)
          end
        else
          own_types[type.graphql_name] = type
          if type.kind.fields?
            type.fields.each do |_name, field|
              field_type = field.type.unwrap
              references_to(field_type, from: field)
              add_type(field_type, owner: field, late_types: late_types)
              field.arguments.each do |_name, arg|
                arg_type = arg.type.unwrap
                references_to(arg_type, from: arg)
                add_type(arg_type, owner: arg, late_types: late_types)
              end
            end
          end
          if type.kind.input_object?
            type.arguments.each do |_name, arg|
              arg_type = arg.type.unwrap
              references_to(arg_type, from: arg)
              add_type(arg_type, owner: arg, late_types: late_types)
            end
          end
          if type.kind.union?
            own_possible_types[type.graphql_name] = type.possible_types
            type.possible_types.each do |t|
              add_type(t, owner: type, late_types: late_types)
            end
          end
          if type.kind.object?
            own_possible_types[type.graphql_name] = [type]
            type.interfaces.each do |i|
              implementers = own_possible_types[i.graphql_name] ||= []
              implementers << type
              add_type(i, owner: type, late_types: late_types)
            end
          end
        end
      end
    end

    # Call the given block at the right time, either:
    # - Right away, if `value` is not registered with `lazy_resolve`
    # - After resolving `value`, if it's registered with `lazy_resolve` (eg, `Promise`)
    # @api private
    def after_lazy(value)
      if lazy?(value)
        GraphQL::Execution::Lazy.new do
          result = sync_lazy(value)
          # The returned result might also be lazy, so check it, too
          after_lazy(result) do |final_result|
            yield(final_result) if block_given?
          end
        end
      else
        yield(value) if block_given?
      end
    end

    # @see Schema.sync_lazy for a hook to override
    # @api private
    def sync_lazy(value)
      lazy_method = lazy_method_name(value)
      if lazy_method
        synced_value = value.public_send(lazy_method)
        sync_lazy(synced_value)
      else
        value
      end
    end

    protected

    def rescues?
      !!@rescue_middleware
    end

    # Lazily create a middleware and add it to the schema
    # (Don't add it if it's not used)
    def rescue_middleware
      @rescue_middleware ||= GraphQL::Schema::RescueMiddleware.new.tap { |m| middleware.insert(0, m) }
    end

    private

    def rebuild_artifacts
      if @rebuilding_artifacts
        raise CyclicalDefinitionError, "Part of the schema build process re-triggered the schema build process, causing an infinite loop. Avoid using Schema#types, Schema#possible_types, and Schema#get_field during schema build."
      else
        @rebuilding_artifacts = true
        @introspection_system = Schema::IntrospectionSystem.new(self)
        traversal = Traversal.new(self)
        @types = traversal.type_map
        @root_types = [query, mutation, subscription]
        @instrumented_field_map = traversal.instrumented_field_map
        @type_reference_map = traversal.type_reference_map
        @union_memberships = traversal.union_memberships
        @find_cache = {}
        @finder = Finder.new(self)
      end
    ensure
      @rebuilding_artifacts = false
    end

    class CyclicalDefinitionError < GraphQL::Error
    end

    def with_definition_error_check
      if @definition_error
        raise @definition_error
      else
        yield
      end
    end
  end
end<|MERGE_RESOLUTION|>--- conflicted
+++ resolved
@@ -462,10 +462,6 @@
       @instrumented_field_map[type.graphql_name]
     end
 
-<<<<<<< HEAD
-
-=======
->>>>>>> d6e1db7e
     def type_from_ast(ast_node, context:)
       GraphQL::Schema::TypeExpression.build_type(self.types, ast_node)
     end
