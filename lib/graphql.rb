--- conflicted
+++ resolved
@@ -80,23 +80,7 @@
 require "graphql/integer_decoding_error"
 require "graphql/integer_encoding_error"
 require "graphql/string_encoding_error"
-<<<<<<< HEAD
-=======
 require "graphql/date_encoding_error"
-
-require "graphql/define"
-require "graphql/base_type"
-require "graphql/object_type"
-require "graphql/enum_type"
-require "graphql/input_object_type"
-require "graphql/interface_type"
-require "graphql/list_type"
-require "graphql/non_null_type"
-require "graphql/union_type"
-
-require "graphql/argument"
-require "graphql/field"
->>>>>>> 1f91e6fe
 require "graphql/type_kinds"
 require "graphql/name_validator"
 require "graphql/language"
@@ -115,15 +99,6 @@
 require "graphql/filter"
 require "graphql/static_validation"
 require "graphql/execution"
-<<<<<<< HEAD
-=======
-require "graphql/deprecation"
-require "graphql/boolean_type"
-require "graphql/float_type"
-require "graphql/id_type"
-require "graphql/int_type"
-require "graphql/string_type"
->>>>>>> 1f91e6fe
 require "graphql/schema/built_in_types"
 require "graphql/schema/loader"
 require "graphql/schema/printer"
@@ -138,42 +113,4 @@
 require "graphql/unauthorized_error"
 require "graphql/unauthorized_field_error"
 require "graphql/load_application_object_failed_error"
-<<<<<<< HEAD
-require "graphql/deprecation"
-=======
-require "graphql/directive/include_directive"
-require "graphql/directive/skip_directive"
-require "graphql/directive/deprecated_directive"
-
-module GraphQL
-  # Ruby has `deprecate_constant`,
-  # but I don't see a way to give a nice error message in that case,
-  # so I'm doing this instead.
-  DEPRECATED_INT_TYPE = INT_TYPE
-  DEPRECATED_FLOAT_TYPE = FLOAT_TYPE
-  DEPRECATED_STRING_TYPE = STRING_TYPE
-  DEPRECATED_BOOLEAN_TYPE = BOOLEAN_TYPE
-  DEPRECATED_ID_TYPE = ID_TYPE
-
-  remove_const :INT_TYPE
-  remove_const :FLOAT_TYPE
-  remove_const :STRING_TYPE
-  remove_const :BOOLEAN_TYPE
-  remove_const :ID_TYPE
-
-  def self.const_missing(const_name)
-    deprecated_const_name = :"DEPRECATED_#{const_name}"
-    if const_defined?(deprecated_const_name)
-      deprecated_type = const_get(deprecated_const_name)
-      deprecated_caller = caller(1, 1).first
-      # Don't warn about internal uses, like `types.Int`
-      if !deprecated_caller.include?("lib/graphql")
-        warn "GraphQL::#{const_name} is deprecated and will be removed in GraphQL-Ruby 2.0, use GraphQL::Types::#{deprecated_type.graphql_name} instead. (from #{deprecated_caller})"
-      end
-      deprecated_type
-    else
-      super
-    end
-  end
-end
->>>>>>> 1f91e6fe
+require "graphql/deprecation"