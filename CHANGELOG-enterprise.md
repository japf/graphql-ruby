--- conflicted
+++ resolved
@@ -16,13 +16,9 @@
 
 # 1.1.2 (1 March 2022)
 
-<<<<<<< HEAD
-- Changesets: Add introspection methods `Schema.changesets` and `Changeset.changes`
-=======
 ### New Features
 
-- Changesets: Add introspection methods `Schema.changeset` and `Changeset.changes`
->>>>>>> a0882afb
+- Changesets: Add introspection methods `Schema.changesets` and `Changeset.changes`
 
 # 1.1.1 (14 February 2021)
 
